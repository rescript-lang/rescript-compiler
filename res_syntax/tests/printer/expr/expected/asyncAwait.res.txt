let sequentialAwait = async () => {
  let result1 = await paused("first")
  nodeJsAssert.equal(result1, "first")

  let result2 = await paused("second")
  nodeJsAssert.equal(result2, "second")
}

let f = async () => ()
let f = async (. ()) => ()
let f = async f => f()
let f = async (a, b) => a + b
let f = async (. a, b) => a + b

let maybeSomeValue = switch await fetchData(url) {
| data => Some(data)
| exception JsError(_) => None
}

(await f)(a, b)
-(await f)
(await 1) + (await 2)

lazy (await f())
assert (await f())

(await f).json()

user.data = await fetch()

<Navbar promise={await gc()}> {await weirdReactSuspenseApi} </Navbar>

let inBinaryExpression = await x->Js.Promise.resolve + 1
let inBinaryExpression = await x->Js.Promise.resolve + await y->Js.Promise.resolve

let withCallback = async (. ()) => {
  async (. x) => await x->Js.promise.resolve + 1
}

let () = await (await fetch(url))->(await resolve)

let _ = await (1 + 1)
let _ = (await 1) + 1
let _ = await -1
let _ = await -1
let _ = await !ref
let _ = await f
let _ = await %extension
let _ = await "test"
let _ = await ((a, b) => a + b)
let _ = await (async (a, b) => a + b)
let _ = await (
  switch x {
  | A => ()
  | B => ()
  }
)
let _ = await [1, 2, 3]
let _ = await (1, 2, 3)
let _ = await {name: "Steve", age: 32}
let _ = await (user.name = "Steve")
let _ = await (
  if 20 {
    true
  } else {
    false
  }
)
let _ = await (condition() ? true : false)
let _ = await f(x)
let _ = await f(. x)
let _ = (await (f(x): Js.Promise.t<unit>))
let _ = await (
  while true {
    infiniteLoop()
  }
)
let _ = await (
  try ok() catch {
  | _ => logError()
  }
)
let _ = await (
  for i in 0 to 10 {
    sideEffect()
  }
)
let _ = await (lazy x)
let _ = await (assert x)
let _ = await promises[0]
let _ = await promises["resolved"]
let _ = await promises["resolved"] = sideEffect()
let _ = @attr await (expr)
let _ = await module(Foo)
let _ = await module(Foo: Bar)
let _ = await Promise
let _ = await Promise(status)

// braces are being dropped, because the ast only has space to record braces surrounding the await
let _ = await x
// here braces stay, because of precedence
let _ = await {
  let x = 1
  Js.Promise.resolve(x)
}

let f1 = async (~x, ~y) => x + y
let f2 = async (@foo ~x, @bar ~y) => x + y
let f3 = @foo async (~x as @bar @zz z, ~y) => x + y
let f4 = async x => x
let f5 = async x => async y => 3
let f6 = async (~x1, ~x2) => async y => 3
let f7 = async x => async (~y) => 3
let f8 = async (~x1, ~x2) => async (~y) => 3
let f9 = x => async (~y) => 3
let f10 = x => async y => 3
let f11 = (. ~x) => (. ~y) => 3

let f12 = @a (@b x) => 3
let f13 = @a @b (~x) => 3

let aw = (await server->start)->foo
let aw = @foo (server->start)->foo
let aw = (await (3 ** 4))->foo

let foo = async(~a=34)
let bar = async (~a) => a + 1

let a1 = (await 3) + (await 4)
let a2 = (await 3) ** (await 4)
let a3 = await foo->bar(~arg)
let a4 = await foo.bar.baz

let b1 = await (3 + 4)
let b2 = await (3 ** 4)
let b3 = await foo->bar(~arg)
let b4 = await foo.bar.baz

let c1 = @foo x => @bar y => x + y
let c2 = (. x) => {y => x + y}
<<<<<<< HEAD
let c3 = (. x) => {@foo y => x + y}
=======
let c3 = (. x) => {@foo y => x + y}

type t1 = (. int, string) => bool
type t2 = (. int, string) => bool
>>>>>>> 02f0cf73
<|MERGE_RESOLUTION|>--- conflicted
+++ resolved
@@ -138,11 +138,7 @@
 
 let c1 = @foo x => @bar y => x + y
 let c2 = (. x) => {y => x + y}
-<<<<<<< HEAD
-let c3 = (. x) => {@foo y => x + y}
-=======
 let c3 = (. x) => {@foo y => x + y}
 
 type t1 = (. int, string) => bool
-type t2 = (. int, string) => bool
->>>>>>> 02f0cf73
+type t2 = (. int, string) => bool