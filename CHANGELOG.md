--- conflicted
+++ resolved
@@ -12,14 +12,12 @@
 
 # 11.0.0-alpha.2 (Unreleased)
 
-<<<<<<< HEAD
 #### :bug: Bug Fix
 - Special case generation of uncurried functions with 1 argument of unit type so they don't take a parameter. https://github.com/rescript-lang/rescript-compiler/pull/6131
-=======
+
 ## :rocket: Main New Features
 
 - Add support for type coercion `:>` for records. https://github.com/rescript-lang/rescript-compiler/pull/5721
->>>>>>> 503a54bc
 
 # 11.0.0-alpha.1
 
