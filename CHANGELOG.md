# Changelog

> **Tags:**
>
> - :boom: [Breaking Change]
> - :eyeglasses: [Spec Compliance]
> - :rocket: [New Feature]
> - :bug: [Bug Fix]
> - :memo: [Documentation]
> - :house: [Internal]
> - :nail_care: [Polish]

# 11.0.0-alpha.1

#### :boom: Breaking Change

- Remove support for the legacy Reason syntax. Existing Reason code can be converted to ReScript syntax using ReScript 9 as follows:
  - `npm i -g rescript@9`
  - `rescript convert <reason files>`
- Remove obsolete built-in project templates and the "rescript init" functionality. This will be replaced by the create-rescript-app project that is maintained separately.
- Parse the attributes of labelled argument to the pattern attributes of argument instead of function.
- Made pinned dependencies transitive: if *a* is a pinned dependency of *b* and *b* is a pinned dependency of *c*, then *a* is implicitly a pinned dependency of *c*. This change is only breaking if your build process assumes non-transitivity.
- Curried after uncurried is not fused anymore: `(. x) => y => 3` is not equivalent to `(. x, y) => 3` anymore. It's instead equivalent to `(. x) => { y => 3 }`.
<<<<<<< HEAD
=======
Also, `(. int) => string => bool` is not equivalen to `(. int, string) => bool` anymore.
These are only breaking changes for unformatted code.
>>>>>>> 02f0cf73

#### :nail_care: Polish

- Syntax: process uncurried types explicitly in the parser/printer https://github.com/rescript-lang/rescript-compiler/pull/5784
- Syntax: process uncurried function declarations explicitly in the parser/printer https://github.com/rescript-lang/rescript-compiler/pull/5794


# 10.1.0-rc.5

#### :bug: Bug Fix

- Prevent inlining of async functions in last stage of the compiler when the functions are not exported (not in interface file or shadowed) https://github.com/rescript-lang/rescript-compiler/pull/5790

# 10.1.0-rc.4

#### :rocket: New Feature

- Support format check with `rescript format -check`. https://github.com/rescript-lang/rescript-compiler/pull/5760

#### :bug: Bug Fix

- Fix issue where the last line of `rescript format --help` usage was being swallowed https://github.com/rescript-lang/rescript-compiler/pull/5760
- Specialize the printing of the rhs of a record field assignment for optional values `{x: ? e}` https://github.com/rescript-lang/syntax/issues/714

# 10.1.0-rc.3

#### :rocket: New Feature

- Support the use of spread anywhere in list creation (e.g. `list{...x, 1, ...y, ...z}`). https://github.com/rescript-lang/syntax/pull/692
- Add support for the argument of `@react.component` to set a props type from the outside. https://github.com/rescript-lang/syntax/pull/699

#### :bug: Bug Fix

- Fix issue where the JSX key type is not an optional string https://github.com/rescript-lang/syntax/pull/693
- Prevent inlining of async functions https://github.com/rescript-lang/rescript-compiler/issues/5754
- Fix build error for JSX fragment without children https://github.com/rescript-lang/syntax/pull/704
- Fix issue where async as an id cannot be used with application and labelled arguments https://github.com/rescript-lang/syntax/issues/707
- Fix 5557: the exhaustive checking for char is incorrect during the unicode migration https://github.com/rescript-lang/rescript-compiler/pull/5749
- Fix 5753: the comment for unicode char is inaccurate https://github.com/rescript-lang/syntax/pull/709
- Treat await as almost-unary operator weaker than pipe so `await foo->bar` means `await (foo->bar)` https://github.com/rescript-lang/syntax/pull/711

#### :nail_care: Polish

- Change payload of `Pconst_char` from `char` to `int` https://github.com/rescript-lang/syntax/pull/709

# 10.1.0-rc.2

#### :bug: Bug Fix

- Fix issue with changes not being applied with React Native's Metro bundler for files with warnings https://github.com/rescript-lang/rescript-compiler/pull/5738
- Fix emitting unary minus for floats in case of negative constants https://github.com/rescript-lang/rescript-compiler/pull/5737
- Fix issue where a spread `...x` in non-last position would not be reported as syntax error https://github.com/rescript-lang/syntax/pull/673/
- Fix issue where the formatter would delete `async` in a function with labelled arguments.
- Fix several printing issues with `async` including an infinite loop https://github.com/rescript-lang/syntax/pull/680
- Fix issue where certain JSX expressions would be formatted differenctly in compiler 10.1.0-rc.1 https://github.com/rescript-lang/syntax/issues/675
- Fix issue where printing nested pipe discards await https://github.com/rescript-lang/syntax/issues/687

# 10.1.0-rc.1

#### :boom: Breaking Change

- Deprecate DOM element attributes in `JsxDOM.domProps`: `begin_`, `end_`, `to_`
  - Use `begin`, `end`, `to` instead.
- Emit an error when a `@string` or `@int` attribute is used in a V4 component https://github.com/rescript-lang/rescript-compiler/issues/5724

## :rocket: New Feature

- Add extra variants for output filename suffixes in `bsconfig.json`: `.bs.mjs` and `.bs.cjs` are allowed https://github.com/rescript-lang/rescript-compiler/pull/5631
- Safe promises: t-first Js.Promise2 bindings, and remove warning for nested promises https://github.com/rescript-lang/rescript-compiler/pull/5709

#### :bug: Bug Fix

- Fix issue where uncurried async functions were emitted without `async` https://github.com/rescript-lang/rescript-compiler/pull/5718
- Fix location issue in error messages with JSX V4 where the multiple props types are defined https://github.com/rescript-lang/syntax/pull/655
- Fix location issue in make function in JSX V4 that breaks dead code elimination https://github.com/rescript-lang/syntax/pull/660
- Fix parsing (hence pretty printing) of expressions with underscore `_` and comments.
- Fix printing of comments inside JSX tag https://github.com/rescript-lang/syntax/pull/664
- Fix issue where formatter erases tail comments inside JSX tag https://github.com/rescript-lang/syntax/issues/663
- Fix issue where the JSX prop has type annotation of the first class module https://github.com/rescript-lang/syntax/pull/666
- Fix issue where an empty record literal {} expected to have a non-record type would type check https://github.com/rescript-lang/rescript-compiler/pull/5729

#### :eyeglasses: Spec Compliance

- Functions with consecutive dots now print as multiple arrow functions like in JavaScript.

#### :nail_care: Polish

- Add `loading`, `aria-*` DOM element attributes in `JsxDOM.domProps`: `ariaCurrent`, `ariaInvalid`, `ariaAutocomplete`, etc.
- Change the internal representation of props for the lowercase components to record. https://github.com/rescript-lang/syntax/pull/665
- Add `JsxPPXReactSupport` module to relocate the helper functions for JSX v4 from `rescript-react`

# 10.1.0-alpha.2

#### :rocket: New Feature

- Fix pretty printer where it would print doc comments on the same line as other attributes https://github.com/rescript-lang/syntax/pull/642
- Propagte `"jsx"` configuration to dependencies https://github.com/rescript-lang/rescript-compiler/pull/5661
- Add support for empty record literal `{}` for records where all fields are optional https://github.com/rescript-lang/rescript-compiler/pull/5658
- Add support for empty record type (e.g. `type empty = {}`) https://github.com/rescript-lang/rescript-compiler/pull/5658

#### :bug: Bug Fix

- Fix issue in formatting JSX spread props https://github.com/rescript-lang/syntax/pull/644
- Fix location issue in error messages with JSX V4 where the body of the component is an application https://github.com/rescript-lang/syntax/pull/633
- Fix printing of type declarations in error message where they would be considered recursive by default
- Fix issue where the printer would omit attributes for `->` and `|>` https://github.com/rescript-lang/syntax/pull/629
- Fix printing of optional fields in records https://github.com/rescript-lang/rescript-compiler/issues/5654

#### :nail_care: Polish

- Improvements and fixes for JSX V4. See guide https://github.com/rescript-lang/syntax/blob/master/cli/JSXV4.md
- Mention all missing fields in error message for records, not just one https://github.com/rescript-lang/rescript-compiler/pull/5657

# 10.1.0-alpha.1

#### :boom: Breaking Change

- Vendor genType, which does not need to be installed separately anymore. **Only TypeScript back-end** supported.
- Pipe `->` does not support a code block on the right-hand side e.g. `x->{ open A; get("test") }`

#### :rocket: New Feature

- Experimental support for for `async`/`await` https://github.com/rescript-lang/rescript-compiler/pull/5537

- Make `promise` a built-in type https://github.com/rescript-lang/rescript-compiler/pull/5650

- Initial support for JSX V4 including genType, still work in progress.

  - :boom: when V4 is activated, at most one component is allowed for each module.

- Add placeholder types for ES6 collections: `Set`, `Map`, `WeakSet`, and `WeakMap` https://github.com/rescript-lang/rescript-compiler/pull/5630

#### :bug: Bug Fix

- Fix issue with arrays and creation of recursive values https://github.com/rescript-lang/rescript-compiler/pull/5640
- Fix issue where characters such as newlines would be escaped in a template string expression https://github.com/rescript-lang/rescript-compiler/issues/5638
- Fix issue where pipe `->` processing eats up attributes https://github.com/rescript-lang/rescript-compiler/pull/5581
- Fix issue where cancelling `rescript build` would leave the `.bsb.lock` file behind and block future builds

#### :nail_care: Polish

- Print patterns in warnings using rescript printer https://github.com/rescript-lang/rescript-compiler/pull/5492

# 10.0.1

#### :bug: Bug Fix

- Fix issue where watch mode would give an error on Windows https://github.com/rescript-lang/rescript-compiler/pull/5621

# 10.0.0

**Compiler**

#### :boom: Breaking Change

- `bsconfig.json` does not support `// line` comments anymore.
  - Example: `"suffix": ".bs.js" // determine the suffix`
  - Fix: remove the comment and use standard json.
- Changed return type of `Js.String.match_` as it was wrong. [#5070](https://github.com/rescript-lang/rescript-compiler/pull/5070)
  - Example: any use of `Js.String.match_` and `Js.String2.match_`
  - Fix: follow the type errors

#### :rocket: New Feature

- New records with optional fields e.g. `type opt = {x: int, y?: string}` were added as an experimental feature [#5423](https://github.com/rescript-lang/rescript-compiler/pull/5423) [#5452](https://github.com/rescript-lang/rescript-compiler/issues/5452) [New Syntax](https://github.com/rescript-lang/syntax/pull/589/files)
- Add support for `@new @variadic` (see https://github.com/rescript-lang/rescript-compiler/pull/5364)

#### :bug: Bug Fix

- Classify bigint correctly [#5351](https://github.com/rescript-lang/rescript-compiler/pull/5351)
- Fixed crash in `rescript build` on Windows [#5516](https://github.com/rescript-lang/rescript-compiler/pull/5516)
- Fixed `rescript init` command not working [#5526](https://github.com/rescript-lang/rescript-compiler/pull/5526)
- Fix issue with compiler log not terminated that causes problems with editor extension not clearing issues when fixed [#5545](https://github.com/rescript-lang/rescript-compiler/issues/5545)

##### :nail_care: Polish

- Changed Linux build to depend on GLIBC 2.28 again for compatibility with Debian 10.

- Proper M1 support (CI now supports M1 native builds)

**Syntax**

#### :boom: Breaking Change

- `@bs.send.pipe` is now removed. Earlier it was deprecated.
- Missing labels in function application is now an error (https://forum.rescript-lang.org/t/ann-more-strict-checks-in-missed-labels/2117).
  - Example: `let f = (x, ~z) => x + z; f(1, 2)`
  - Fix: do `let f = (x, ~z) => x + z; f(1, ~z=2)` instead
- Externals without `@val` annotations do not work anymore, and externals with `= ""` give an error.
  - Example: `external setTimeout: (unit => unit, int) => float = "setTimeout"` is not supported anymore.
  - Fix: use `@val external setTimeout: (unit => unit, int) => float = "setTimeout"` instead.
  - Example2: `@val external setTimeout: (unit => unit, int) => float = ""` is not supported anymore.
  - Fix2: use `@val external setTimeout: (unit => unit, int) => float = "setTimeout"` instead.
- Strings processed at compile-time don't need escaping anymore.
  - Example: `let blockCommentsRe = %re("/\\/\\*([^*]|[\\r\\n]|(\\*+([^*/]|[\\r\\n])))*\\*+\\//g")`.
  - Fix: use `let blockCommentsRe = %re("/\/\*([^*]|[\r\n]|(\*+([^*/]|[\r\n])))*\*+\//g")` instead.
- Remove parsing of "import" and "export" which was never officially supported https://github.com/rescript-lang/syntax/pull/597 https://github.com/rescript-lang/syntax/pull/599
  - Example: `export type t = int`
  - Fix: `@genType type t = int`
  - Example2: `import realValue: complexNumber => float from "./MyMath"`
  - Fix2: `@genType.import("./MyMath") external realValue: complexNumber => float = "realValue"`

#### :rocket: New Feature

- Unicode is now supported in regular strings and chars (when the symbol fits). This is now going to work: `let str = "Σ"`. And, you'll be able to pattern match on unicode chars: `switch c { | 'Σ' => "what a fine unicode char" | _ => "unicode is fun" }`
- Doc comments `/** ... */` are now supported. Inernally, they are attributes, so are only valid at positions where `@foo` is allowed, or a syntax error is given. Similarly for module-level `/*** comments */` that can go where `@@attributes` go.

#### :bug: Bug Fix

- Fix printing for inline nullary functor types [#477](https://github.com/rescript-lang/syntax/pull/477)
- Fix stripping of quotes for empty poly variants [#474](https://github.com/rescript-lang/syntax/pull/474)
- Implement syntax for arity zero vs arity one in uncurried application in [#139](https://github.com/rescript-lang/syntax/pull/139)
- Fix parsing of first class module exprs as part of binary/ternary expr in [#256](https://github.com/rescript-lang/syntax/pull/256)
- Fix formatter hanging on deeply nested function calls [#261](https://github.com/rescript-lang/syntax/issues/261)

**Libraries**

#### :boom: Breaking Change

- **"Attributes not allowed here"**. If you see this error chances are you're using a ppx that needs updating to a new version.
  See an exampe of how to [update a ppx](https://github.com/zth/rescript-relay/pull/372)
  - Example: for `rescript-relay` 0.23.0 is not supported.
  - Fix: use `rescript-relay@beta` or the new version when released.
- Removed printing modules (Printf, Format etc) and related functions. Details of files added/removed: https://github.com/rescript-lang/rescript-compiler/commit/0fd8bb0e77c4b0e96a9647ac8af614305057003f.

#### :bug: Bug Fix

- Fix library issue with missing `bytes_to_string` https://github.com/rescript-lang/rescript-compiler/issues/5573 https://github.com/rescript-lang/rescript-compiler/pull/5589

#### :nail_care: Polish

- Several Belt / Js libraries are now converted to ReScript syntax, with corresponding comments in Markdown format suitable for hovering. See [#5361](https://github.com/rescript-lang/rescript-compiler/pull/5361).

**Playground**

#### :house: Internal

- Added `jsoo_playground_main.ml` as the rescript-lang.org playground bundle entrypoint

#### :boom: Breaking Change

- Removed Reason syntax support for the playground experience. See https://github.com/rescript-lang/rescript-compiler/pull/5375

# 9.1.4

## Build

- #5167 add dump subcommand so that

```
rescript dump path/to/file.cmi
```

Will dump the interface to a readable output, note this is integrated into the build system that the build will try to build it if it is not already there

- clean will clean its dependency by default.
  subcommand `clean -with-deps`, `-with-deps` is not needed any more
- hide most bsc options, officially supported bsc flags (this is not a breaking change, those internal options are still there but subject to removal in the future)

```
Usage: bsc <options> <files>
Options are:
Options:
  -w                        <list>  Enable or disable warnings according to <list>:
                            +<spec>   enable warnings in <spec>
                            -<spec>   disable warnings in <spec>
                            @<spec>   enable warnings in <spec> and treat them as errors
                            <spec> can be:
                            <num>             a single warning number
                            <num1>..<num2>    a range of consecutive warning numbers
                            default setting is +a-4-9-20-40-41-42-50-61-102
  -bs-g                     Debug mode
  -bs-D                     Define conditional variable e.g, -D DEBUG=true
  -e                        (experimental) set the string to be evaluated in ReScript syntax
  -v                        Print compiler version and location of standard library and exit
  -version                  Print version and exit
  -warn-help                Show description of warning numbers
  -warn-error               <list>  Enable or disable error status for warnings according
                            to <list>.  See option -w for the syntax of <list>.
                            Default setting is -a+5+6+101+109
```

## Syntax

- #432 bad error message for unterminated quote

## Compiler

- #5165 bad error message for uncurried type mistmatch
- #5169 fix a code gen issue with user defined `None`

# 9.1.3 (bug fix release)

## Build

- #5154 when toplevel package-specs get changed, its dependencies should be rebuilt
- #5152 Rebuild not triggered when deletion with nested modules
- #5153 when Different compiler version triggered,
  it should clean the whole dependencies instead of just the repo itself
- #5080 Add back -ws option for the build

## Syntax

- #425 fix CRLF handling for windows
- #414 Fix printing of underscore Pexp_fun sugar in context of Array.get
- #408 Don't parse Int token with suffices as hash ident for poly variants
- #410 Fix parsing of arrow type with objects in constructor declaration args
- #404 fix printing of Osig_module in outcome printer
- #402 Implement printing of `Otyp_module` in outcome printer

# 9.1

- Remove depercated APIs Js.Re.exec, Js.Re.test, Node.Fs.on
- #5014 #5063 #5027 the new ReScript CLI interface
  Thew new CLI is self explainatory:

```
rescript -h
Available flags
-v, -version  display version number
-h, -help     display help
Subcommands:
    build
    clean
    format
    convert
    help
Run rescript subcommand -h for more details,
For example:
    rescript build -h
    rescript format -h
```

- #5025 in place format support, this is subsumed into `rescript format` subcommand
- #5060 #5055
  Add formatting support for stdin/sdout
- #5053 #5050 clean up structural object semantics
- #5037
  Allows coercion from nullary types to int/string.
  This applies to collections types too
- #5029
  int polyvar is compiled into int.
  `#0` is the same as 0 except it is structually typed as `#0`
- #5023 generate interface file in rescript syntax by default
- #5021 makes int64 runtime payload small for just comparison
- #5019, #5017, #5016, #5015, #5010 improve error message
- #5008 don't trigger a rebuild if mjs file changes, fix an infinite loop in watch mode
- #5005 not depending on Format for Arg module, smaller size
- #4985 fix the schema of bsb on `dev` property
- #4967 #4986, #4984, #4971, #4972, #4969 Breaking changes
  Remove ocaml style classes while structural objects and structural typings are simplified. Js.t is no longer needed. If user does not know
  what ocaml style class is, this should not affect them.

# 9.0.2

- #4990 Fix an optimization bug introduced in 9.0

- #4982 pattern match over modules

Provide user with a sugar to pattern match over modules:

```res
let {length, cons} = module(List)
```

More discussions can be found [here](https://forum.rescript-lang.org/t/introducing-an-extension-to-make-pattern-match-works-on-modules/1196)

# 9.0

- #4933 update syntax bf6561bb5d84
  syntax changes listed [here](https://github.com/rescript-lang/syntax/blob/master/CHANGELOG.md#90)
- #4934 generate `@pure` annotations to help esbuild remove more dead code

- #4932 #4931 turn flow syntax checking from a error into warning 103, so it can be turned off as below

```res
@@config({
  flags: ["-w", "-103"],
})

%%raw(`
if (import.meta.hot){
  console.log('es6')
}
`)
```

The rationale is that flow could be not standard compilant so we need provide a work around, here
`import.meta` is something new in Ecmascript

- #4926 #4928
  _internal_ changes, move jscomp/syntax to jscomp/frontend to avoid conflicts

- #4924 #4927 better code generated for pattern match.
  Take advantage of the JS runtime, some predicates can be simplified

- #4920 #4925 support external-stdlib config

```
"external-stdlib" : "@rescript/std"
```

- #4922 #4923 \*breaking changes" Allow embed records in structural js objects

- #4908 #4919 #4917 #4916 #4914 #4913 #4910
  Get rid of camlp4 as a dev dependency, introduce an optimized visitor pattern
  generator, better performance, no object usage and less dependency thanks to wasm

- #4911 Relax uninterpretable attributes from error to warn to make ppx_deriving happy

- #4905 _internal_ add `Js_exn.anyToExnInternal`

- #4903 porting to open BSD/adJ

- #4902 for stdlib es6 artifacts ship .mjs instead of .js, so that
  on the user side, if they config es6 with .mjs, it will work out of box

- #4900 #4986 `'` in string literals does not need to be escaped

- #4893 _internal_ simplify numbers in JS IR

- #4892 #4891 _internal_ simplify boxed int operations

- #4890 clean up constant in lambda IR, fix a subtle bug when do constant folding

- #4888 #4881 support external in private block

- #4882 #4884 #4887 remove nativeint, not allow literlas like `3n`

- #4873 #4875 #4876 better code generation for pattern match

- #4870 fix typo in uncurried error message

- #4867 _internal_ clean up bsb_helper

# 8.4.2

- #4864 #4865
  Not install dev directory for pinned dependencies
- #4863
  for a package, only cmi/cmj artifact changes will trigger a rebuild

# 8.4.1

- Syntax submodule upgrades from 7f5c968 to 7cc70c9
- #4856 #4858
  Improve code generation for pattern match:
  Input:

  ```res
  type t =
    | A
    | B
    | C
    | D (int )
    | E (int)

  let f = x => {
    switch x {
        | A => 0
        | B => 1
        | C => 2
        | D (x) => x
        | E (x) => x + 1
    }
  }
  ```

  Output was:

  ```js
    function f(x) {
      if (typeof x !== "number") {
        if (x.TAG) {
        return x._0 + 1 | 0;
      } else {
        return x._0;
      }

      switch (x) {
        case /* A */0 :
          return 0;
        case /* B */1 :
          return 1;
        case /* C */2 :
          return 2;
    }
  }
  ```

  Now:

  ```js
  function f(x) {
    if (typeof x !== "number") {
      if (x.TAG === /* D */ 0) {
        return x._0;
      } else {
        return (x._0 + 1) | 0;
      }
    }
    switch (x) {
      case /* A */ 0:
        return 0;
      case /* B */ 1:
        return 1;
      case /* C */ 2:
        return 2;
    }
  }
  ```

- #4855 _internal changes_
  changes to compiler-libs will trigger a rebuild of the compiler, this allows us to
  see how changes of compiler-libs affect bsc.exe quickly

- #4850 replace ocp-ocamlres with a lightweight nodejs script, get rid of such dev dependency

- #4854 #4848 #4847 #4844 #4836 #4826 #4824

  Pinned packages support and `-make-world` respect changes of dependencies

- #4840 #4841 more robust handling of removing stale output

- #4831 use relative paths in the command line
  It will be expanded to absolute path right after the compiler see the path,
  such changes work better with the underlying ninja build engine, and should perform slightly better

- #4828 no need pass -o for compiling, inferred directly (with namespace support too)

- #4827 _internal_ the dev version of bsc now behave roughly the same as the released version

- #4825 fix a typo in the warning `%@string` -> `@string`

- #4823 introduce a new warning 109: toplevel expression is expected to have type unit
  It is turned on as warn-error by default. This warning is introduced to avoid partial application errors in a curried language

- #4822 more robust hanlding of : ignore warnings and warn-error when bsb is building dependencies

# 8.3.3

This is a bug release for 8.3.\*

- #4817 _internal_ add an option RES_SKIP_STDLIB_CHECK so that
  for a true monorepo, it does not need follow `node_modules` layout
- #4807 #4815 remove unused code in refmt parser _a lot_ (around 50_000 loc)
  on darwin, the binary size is dropped fom 9.69M to 8.48M
- #4808 add back basic-reason theme to avoid breakage for existing docs
- #4806 Fix broken ocaml build with gcc 10
- #4804 restore back-wards compatibility with `build statement` in generated ninja files
- #4803 fix the bsb build schema location in the error message
- #4802 proper error message when bsconfig.json is missing
- #4801 add a sanity check for name field in bsconfig.json to match real package name
- #4810 #4784 regressions for weird indentation in warning output

# 8.3.1

This is a minor bug fix release for 8.3.0

- capture warnings when rebuild without enforce warn-as-error
- #4716 internal, make ninja a submodule in dev process
- #4722 better dataflow for cases like `let {a;b} as obj = ...`
- no need call `caml_enter_blocking_section` for single threaded compiler
- #4739 fix the interaction of exotic filenames like `[id]` with the build system.

# 8.3

- #4694, #4712 improving/customizing the underlying ninja build system, better performance

- #4681, #4710 creating persistent lib/bs.compiler.log per each build for editor diagnostics

- #4688, #4707 better error message

- - #4702 remove nativeint module which is not meaningful on js platform

- #4701 support both `bs.val` and `val` attributes, in the future to recommend the shorter ones

- #4693 Fix the compiler runtime issue, always flush err_formatter when at_exit

- #4687, #4689, #4691 allow user to customize js file extension in bsconfig.json (checkout the schema )

- #4685, #4624, #4690 allow more character set in filenames to make rescript play better with react native and next.js

- #4684 fix the raise of Sys.is_directory, make bsb works better with Emacs temp files

- #4679 better error message for nonrec GADT

- #4671, #4678 better strategies to remove stale output for the build system

- #4676 (internal) add Config.syntax_kind so that some changes in super_errors can be made upstream

- #4650, #4656, #4657, #4662 always warn-as-error while not degrading user expereince (with the help of build system)

- #4661 (internal) not depending on upstream compenv module

- #4639, #4642 refined static analysis to generate better code

- #4636, #4641 es6 default import support

- #4638 clean up the confusing error message over uncurry label

- #4637 remove unneeded mention of BuckleScript in uncurried message

- #4623 better data flow inference for common pattern: `let {a,b,c} = ...`

- #4622 add html element & observer phantom types

- #4618 fix combination of bs.obj with bs.as so that bs.as can carry more kinds of playload

- #4613 (internal) pass down @inlined attribute from upstream. (the info is passed down, how to make use of it is not done yet)

- #4609 Lift the restriction that user can only define a type with less than 256 constructors

- #4606, #3961 (internal) use is_a_functor from upstream instead of guessing

- #4605 (experimental) take `@@inline` attribute into consideration for functions

- #4604 enhance Random module

- #4600, #4599 fix missing bounds checking for Bytes.set

- #4597 fix Js.Array and Js.Array2 the wrong return type for `from` method

- #4513 better error message when interface/implementation mismatches (done in commit db485f1)

# 8.2

- `bsc -fmt myFile` now changed to `bsc -format myFile`

- #4573, #4565, #4559, #4558, #4556, #4554, #4553, #4550 introudce string literal types

- #4580 #4581, #4582, #4463, #4583 relax bs.as to allow object literals instead of json, so FFI below is allowed:

  ```ocaml
  external fff0 : int -> int -> (_[@bs.as {json|[undefined,undefined]|json}]) -> int = "say"
  [@@bs.val]

  let testUndefined () =
    fff0 1 2
  ```

- #4570 refine purity analysis so that object literals in raw will be considered pure

- #4548 #4555 fix ghost locaption in empty array

- #4540 optimize code generation for recursive modules
- #4530 internal -color option default to always

- #4569 emit a warning for use of `` ( [ `a| `b] [@bs.string])  `` since it is no longer needed
- #4531 better generated js code for belt
- #4526 add `bsc -fmt file` option, format into the new syntax
- #4495 enable newish es syntax in raw

- #4491, #4492, #4493 fix a bug when printing a single object literal as statement, optimize this case into a nop

- #4482, #4480 disable user to redefine `unit`, `true`, `false`
- #4474 #4465 [reactjs] add support for ref argument inside of React.forwardRef type applciations
- #4473 adding an experimental new syntax
- #4470 tweak error message for not found record fields/constructors

* bug fixes

- #4572, #4585 fix a corner case for ffi to allow such bindings:
  ```ocaml
  external get : _ -> _ -> _ = "" [@@bs.get_index]
  ```
- #4589 fix building failure on freebsd
- #4524, #4519 fix an inlining bug
- #4505 #4502, fix bad error message in bsb -bla

* internal

- #4497 #4507, #4516 compiler performance improvement

# 8.0

- Code generation

* #4308,#4309, #4397 #4403 #4404 #4409 variant as objects
  ```
  A (0,1)
  ```
  now is
  ```js
  { TAG : /*A*/0, _0 : 0, _1:1 }
  ```
* #4399 remove magics in Belt.List to prepare new data representations
* #4405 polyvar as objects
  ```
  A 1
  ```
  now is
  ```js
  {HASH:MAGIC_NUMBER, VAL:1}
  ```
* #4331,#4332 #4337,#4339, #4338, #4337 Encoding exception as dictionary, add stacktrace support
* #4322, #4325,#4326, #4364, #4383, #4371 lazy values as objects, make `caml_update_dummy` generalized
* #4456, #4458 optimize String.make
* #4447, #4442 improve arity inference over raw named function expression
* #4413 changed internal encoding of Some ((Some .. None)), not relying on physiclal equivalence, friendlier to serialization
* #4379 make bs.config take effect ASAP, however, it can not happen befor parsing.
  This meangs, it won't have effect over flags like `-bs-D` when it happens in lexing.
* #4426, #4428 apply bs.inline to float literals
* #4378 apply bs.inline to int64, proper error for not supported types
* #4425 optimize `bs.as "0"` to allow users to turn record representation into array when needed
* #4407, #4423 Fix compatiblity layer between debug mode and none-debug mode
  - For exmaple, `A (1,2)` are equal for code generated either in debug or non-debug mode
* #4422 remove Unix module from stdlib
* #4421 special encode list as `{hd : v0, tl : ...}`
* #4420 remove legacy jsx v2

* #4390 less parens for `bs.as` json literals
* #4245, #4385 breaking changes: enable strict-sequence, strict-formats by default
* #4304, #4293 better code generated for string interpolation

- Fix

* #4451, #4454 fix imprecise locations over pipe
* #4442 fix gentypeconfig.language parsing
* #4430 when cleaning generated files, use `langauge` from `gentypeconfig`
* #4324 fix react-hooks theme name field

- Libs

* #4443 provide a best effort generic seralization mechanism
* #4427 better error message for non-existing module in `sources[n].public`
* #4414, #4419 better error message for cases like below
  ```
  Error: This expression should not be a function, the expected type is
  (int bounce -> 'a bounce [@bs])
  ```
* #4416 fix typo (unrecognized primitive -> unrecognized primitive)
* #4408 [playground] fix jsoo_refmt_main, remove load_modules (uneeded)
* #4395 fix jsoo_refmt_main, delete playground folder
* #4394 repl.js: add dev mode
* #4393 Playground: bring back load_modules API
* #4389 React JSX ppx: better error message for missing labels
* #4388 [jsx] fix unused pattern warnings
* #4380 [jsx] remove bs.config handling in jsx ppx, use bs.config.flags instead
* #4376 remove Math.imul polyfill, inline Math.imul
* #4370 remove deprecated support for `fun%raw`
* #3845, #4367 fix `output too many parens for callback`
* #4359 [jsx] rais error if creating react.component with unnamed argument
* #4364 remove customised formatter for exceptions
* #4358 change reasonreact version for templates
* #4351 force binding location on the actual make binding

- Internal tools/refactoring

* #4460 bspack is a stand alone file not relying on c stubs
* #4459 bsb customized command line parsing, prettier output over `bsb -h`
* #4455 simplify bsb_helper command line parsing
* #4458 clean up lexing runtime, stay close to lexing.c
* #4441 remove unused Obj.set_tag
* #4438 tweak post-processing after linking, better constant substitution
* #4429 #4431 #4435 minor breaking changes
  - more compatct encoding of .bsbuild
  - flatten dev gropus
  - for files in dev directory they can refer each other
* #4402 move `caml_set_oo_id` into `caml_oo` module
* #4392 remove unused return_exp in J.ml ast
* #4387 fix a build bug when no mli provided, add reason-react for testing
* #4366, #4373 update polymoprhic comparison not relying for lazy values
* #4372 vendor jsoo byte code, build playground on the fly
* #4354 `bstracing -all` can handle multiple build sessions

# 7.3.2

- #4315 synup super_errors for better uncurry error message
- #4335 fix js_date.setUTCTime
- #4343 fix regex syntax checking for empty or comment string
- #4351 precie binding location for reasonreact jsx

# 7.3

- #4235 #4237 #4241 #4244 #4240 generalized uncurry work
- #4255 #4258 #3953 code generation: compiling unit to `undefined`
- #4288 code generation: improve module alias code generation
- #4287 code generation: meaningful names for pattern match
- #4286 code generation: better code generation for loops
- #4224 #4262 code generation: eleminate intermediate variables when inlining
- #4198 #4228 remove some long deprecated APIs, Js.Math.pow_int
- #4257 docs: add docs about Belt.Id.comparable
- #4256 tweaks to super error message
- #4284 regression fix: better dumping cmi files to avoid scary names
- #4285 #4268 turn off warning 20 by default (which produces false alarm)
- #4283 tweak react-hooks template
- #4270 #4273 deriving abstract free in belt, belt no longer relies on such extension
- #4272 code generation: better handling of option unpacking
- #4269 not rely on `npm link` for bsb templates
- #4266 #4265 fix belt.MutableMap
- #4259 consistent warning docs in `bsc -warn-help`
- #4251 remove String.prototype.polyfill
- #4250 adding `-unboxed-types` option (where @unboxed attribute may not be needed)
- #4217 make compiler int64 encoding agnostic

# 7.2

- #4211 #4210 optimize int64 performance, Int64.to_string (10x faster), Int64.neg etc
- #4209 add a space after "acquire lock" in bsb error handling
- #4208 #4206 let%private support
  ```ocaml
  let %private  x = 3
  ```
  `x` will not be exported
  ```ocaml
  module N = struct
    let %private x = 3
  end
  ```
  `x` will not be exported by N
- #4196 fix printing indexed operators
- #4177 #4180 support `[@@@bs.config {flags = [| ".." |] }]` per file level to allow file level special flags

- #4158 #4157 #4166 #4168 loading stdlib from memory, no postinstall needed
- #4152 support copyright style comments preserved in JS
  ```
  [%%raw "//copyright ]
  ```
  copyright will be preserved in output js
- #4191 #4189 add a flag -bs-unsafe-empty-array for easy transition (regain polymorphism for empty array), this is a temporary flag which will be removed eventually

- #4190 (internal) remove bsdep which is not used
- #4188 better encoding around internals for performance and size
- #4155 fix React PPX regressions from 7.1.0 which caused a type error when writing recursive components.
- #4185 remove stale tasks.json in bsb themes for vscode, leave it for users to keep it up to date
- #4159 #4161 #4182 improve the startup time, reducing both the size of cmi and cmj
- #4179 (internal) remove bsppx, use "bsc.exe -as-ppx" for editor tooling
- #4171 add a warning for using `fun%raw`, use `[%raw]` directly
- #4169 An escape hatch for function level comments
- #4164 #4162 #4165 make code generation platform agnostic (not depending on printf either)
- #4164 add Node.Buffer.toStringWithEncoding
- #4150 Grab the hostname from window.location when conntecting to websocket for react-hooks theme
- #4143 better compilation of optional arguments
- #4142 fix yarn start command
- #4140 docs: update README in basic reason template

# 7.1.0

(it was 7.0.2 but bumped into 7.1.0 due to a breaking change introduced in 7.0.2)

- #4131 support `bstracing -C`

# 7.0.2

- #4117 Upgrade to Reason 3.6.0 @ 8f71db0
- #4097 introduce a js parser for syntax checking inside raw.

  We can now tell whether the code inside raw is a function or not and the arity of raw function, so

  ```ocaml
  let f = [%raw{|function(x){return x}|}]
  ```

  ```ocaml
  let f = fun%raw x -> {|x|}
  ```

  will be treated the same, to make FFI simpler, the special form `fun%raw` will be discouraged.

- #4090 #4087 fix the unsoundess issue of Js.Array.push
  now the empty array `[||]` won't have a polymorophic type, it will have a concrete type.
  This is a bug fix but also a breaking change
- #4038 Duplicated package warning for symlinked folders
- #41112 #4111 #4067 #4101 provide websocket error better error message and better docs

- #4108 fix warning concat in some edge cases (bsb)
- #4100 make node process exit return 'a instead of unit
- #4098 restore encoding int64 using a tuple for compatibility reasons

- #4114 fix SPA mode watcher path in react-hooks template

- #4199 Change ReactJS PPX to avoid modifying locations of existing code (better integration with editors)
- #4122 toplevel [@@@warning "+101"] works for our own warnings (apart from OCaml ones)

  `bsc -warn-help` listed several of our own warnings

  ```
  101 BuckleScript warning: Unused bs attributes
  102 BuckleScript warning: polymorphic comparison introduced (maybe unsafe)
  103 BuckleScript warning: about fragile FFI definitions
  104 BuckleScript warning: bs.deriving warning with customized message
  105 BuckleScript warning: the external name is inferred from val name is unsafe from refactoring when changing value name
  106 BuckleScript warning: Unimplemented primitive used:
  107 BuckleScript warning: Integer literal exceeds the range of representable integers of type int
  108 BuckleScript warning: Uninterpreted delimiters (for unicode)
  ```

- #4060 #4057 add unboxed type support

- #4078, #4069 better code generated for cases like `match x with true -> ..| false -> ..`
- #4075, #4065 allow emoji in folder name
- #4074 allow defining a custom hostname for websocket
- #4064 fix shake_compile prefix & code param order
- #4053 use setImmediate for rebuilding to fix watch mode for some specific editors
- #4050 support pipe first poly variant
- #4049 Add support for custom underscored namespace
- #4018 #4020 #4028 #4031 #4037 #4048 #4042 #4041 #4040 improve compiler performance (optimize hash base data structure)
- #4039 upgrade refmt (various bug fixes)
- #4006 #4029 fix misleading error message
- #4025 #4026 fix corner case of code gen for empty object literal
- #4024 Playground: update repl.js and docs to support jsoo 3.5.1

# 7.0.1

- #4009 #4011 fix ocaml type checking bug (cherry pick)
- #4000 #4010 add react-starter theme
- #4005 fix windows installing issues

# 7.0.0

- #4003 not doing ast invariant checking, leave it to us (faster compilation)
- #4002 upgrade ocamldoc in 4.06, fix document build
- #4001 tweak error message
- #3999 #3987 fix ppx reactjs regression keep attributes on object fields
- #3998 #3996 less strict check for duplication in record labels
- #3996 #3969 fix refmt upgrade regressions
- #3982 bs.as for record support (language level feature)
- #3989 #3993 check renamed label is unique when using bs.as
- #3985 more precise runtime information passed down from upstream, fix a corner case of compiling ocaml class
- #3986 more precise runtime information passed down from upstream, add module alias comments in generated code
- #3991 #3980 fix a corner case when printing js object in statement position
- #3977 #3978 not relying on ref internal for the runtime
- #3976 add bs js playground reason support
- #3974 bsb tweak react hooks template README
- #3971 docs about format of lib/bs/.bsbuild
- #3967 #3973 fix recursive value initialization
- #3972 upgrade repl.js to 4.06.1
- #3890 Fix typo in readme
- #3898 #3900 #3911 #3913 #3915 #3925 #3928 #3929 #3932 #3936 #3934 OCaml record as Js object
- #3945 sync refmt 3.5.3
- #3916 add large ocaml object test
- #3935 #3931 partial fix for recursive values inside recursive modules
- #3917 #3926 speicalize all ref handling (prepare for js object interaction)
- #3918 use folders from esy ocaml for snapshots
- #3920 remove size field which is never used
- #3921 add queue_402 for testing recursive values
- #3912 add -bs-noloc opton for easy debugging (when using -dparsetree -dtypedtree)
- #3927 more tests for records
- #3901 internal rewrite float_of_bits to not rely on int64 representation
- #3903 Fix invalid json in hooks template
- #3905 Fix int64 test specification
- #3906 remove optimizations relying on int64 internals which is fragile when changing into bigint
- #3907 remove some transformations in printer
- #3893 specialize code generation for Sys.os_type better code for stdlib
- #3899 add missing optimization `let _ = xx in yy`

- #3878 add Belt.Option.forEach
- #3941 remove null_to_undefined since type is specialized
- #3943 fix SPA mode regression for hooks template
- #3944 #3956 add spacing to variant formatter
- #3950 fix react-hooks watcher websocket support
- #3954 alias result type using stdlib `result`
- #3955 update ¨CONTRIBUTING file
- #3959 internal, remove alias_table which is not needed
- #3960 add test case for functor coercion
- #3962 #3960 set env var `BSB_PROJECT_ROOT` for bsb
- #3965 better inline heruistics
- #3966 #3897 improve module coercion code gen in strict subtyping
  Deprecations
- #3889 remove deprecated light names in bs.deriving abstract

# 5.2.1 (2019/10/16)

Fixes

- #3884 (not using temp file when creating cmt for ocaml 4.06 only)
- #3877, #3881 Pattern match bug over list of integers
- #3875, #3879 regression introduced in 5.2.0 over pattern match optimization
- #3865 consistent name mangling when compiling modules into object
- #3852, #3870 for module with all module aliases and no interface file, always make it pure (treat it the same as namespace file)
- #3874 internal bug fix for ocaml cmpiler
  Codegen
- #3880 optimize pattern match for (string|int) option
- #3866 update react-hooks template
- #3843 mitigate windows anti-virius issue

# 5.2.0 (2019/09/23)

Features

- #3803 Add a -install flag for mono-repository improvement for parallel compilation
- #3790 #3802 #3799 #3792 #3836 Compile locla modules to objects and clean up
- #3836 initial support of esy
- #3780 Better code generation for if branches
- #3799 Improve code gen, better code equality for block
- #3778 #3770 Improve pattern match compilation against the outer-most staticfail
- #3764 better code gen for lazy evaluation
- #3822 allow `f##"Content-Type"` for uncommon property name
- #3810 annoate constructor names in pattern match compilation
  Fixes
- #3809 Escape question mark and ampersand to special chars
- #3805 #3796 Fix stale builds (module alias + namespace interaction)
- #3777 More friendly error message for invalid package name
- #3794 Calling genType from bsc instead from the patched ocaml compiler
- #3784 avoid trailing white space in case branch
- #3781 #3783 quote package path properly
- #3793 pass bs-version to genType
- #3674 installation from master works out of box
- #3823 fix reason language server

Docs

- #3795 Fix docs for stringifyAny
- #3788 Rename getUnasfe to getUnsafe
- #3830 fix isSortedExample
- #3829 fix mapWithDefault example
- #3828 fix getExn example
- #3827 fix partition example
- #3826 simplify truncateToLengthUnsafe example

# 5.1.0 (2019/08/15)

Features

- #3731 #3734 #3724 #3714 enable bsc for reason, so that for one file, `bsc hi.re` works
- #3671 add tool `bstracing` to visualize the building process
- #3730 #3738 Code gen: simplify `return undefined` as `return`
- #3713 support ppx with arguments (extended the schema)
- #3708 #3701 respect NODE_PATH when resolving node modules

Fixes

- #3699 Exit code from bsb in watch mode should be 0 instead of 2
- #3692, #3693 fix "cyclic dependencies error is swallowed"
- #3530, #3690 best effort support for shared library support
- #3683, #3678 Docs: fix example in Belt.Array
- #3657, #3669 Fix "For dependencies with namespace, the namespace file is always rebuilt"
- #3666, #3668 Fix "Ninja fails to compile on alpine linux "
- #3667, #3664 Fix "Warning number does not concat properly in some cases"
- #3662, #3515 Fix "bsb doesn't work with non-Unicode characters in the file path "
- #3653, #3519 Fix "[@react.component] vs .rei " in 4.06 branch
- #3655 Improve OCaml version file error
- #3652 Fix pnpm install (again)
- #3651 Fix "React PPX: Show warning 26 on unused props with default value"
  Internal
- #3711 not inlining self recursive functions
- #3740 enable backtrace by default for compiler in dev mode
- #3705 dump package path in .sourcedirs.json for troubleshooting
- #3698 better data format for .bsdeps
- #3680, #3684, #3677, #3675, #3672 better encoding for .bsbuild
- #3673 strip the binary by default on \*nix platform
- #3658 #3545 fix a bunch of edge cases with dev build
- #3643 Fix nasty out of bound error in string/bytes access

# 5.0.6

Fixes

- #3648, #3647, #3645 make sure bsppx.exe (used by editor tools/Merlin, Reason Language service) behaves consistently with bsc.exe

- #3643 fix a hidden out of bounds bug

- #3642 pass down ninja internal flags in combination of `bsb -make-world`, for example `bsb -make-world -- -d explain`

- #3641 fix pnpm install
- #3635 fix debug mode runtime crash
- #3633 fix bs dev dependency issue

# 5.0.5

Fixes

- #3615 pruning stale build artifacts in bsb, more robust to file changes (moving files around, renaming)

- #3609, #3914 Fix a fatal error in code generation
- #3598, #3595 Fix code generation when toplevel binding is partial match (edge case)
- #3588 Fix double quote -ppx argument on windows
- #3577 fix webpack file serving for direct route access
- #3574, #3566 Fix code generation when some built in module names are reused
- #3572, #3570 fix infinite loop in bsb -w (edge case)

- #3558, #3557 fix missing Js.MapperRt module (playground js)
- #3555, #3546 bs.deriving `accessors` add support for GADT
- #3553, #3549 Fix code generation for leading zero float (edge case)
- #3474 fix bad error message when bsconfig `dev` and `non-dev` overlap

- #3532 add missing docs for `Js.error` and `Js.trace`
- #3536 fixing nesting `|.` issue
- #3519 avoid `'a array` manifested in external generated signature which causes inconsistent signatures. The concrete issue is that when adding `.rei` file for `[@react.component]` it triggers not match type error
- #3534 correct commands for building vendor OCaml from ocaml.tar.gz
- `*` enforce the rule that a module has to contain `.ml` or `.re` file, interface only file is not supported

Features

- #3600 allow user to polyfill missing c stubs
- #3613, #3612 add a warning number 105 (on by default) for cases as below

```ocaml
external f : int -> int = "" [@@bs.val]
```

Such ffi declaration is fragile to refactoring when changing names of `f`

- #3587, #3571, #3568 simplify debugger mode, `debugger.chrome` is not needed to turn on debug mode

Internals

- #3556, #3554 allow test reason files directly
- #3594, #3586, #3580, #3575 upgrade ninja to a customized more performant internal version

# 5.0.4

Features

- #3523, #3516 Fusing react-jsx ppx as a flag

Docs

- #3522 add BS_VSCODE variable docs

Fixes

- #3540, #3482 remove unsupported items in the bsconfig.json schema
- #3539, #3474 fix bad error message when a repo has same name for two modules
- #3538, #3532 update docs
- #3536, #3537 fix nesting (|.) ppx issues
- #3519, #3535 fix external declarations that can not be generalized (uncovered by react jsx ppx v3)
- #3534 fix commands building from ocaml.tar.gz
- #3527, #3525, #3504, #3500 playground upgrade
- #3518, #3507, #3517 not emit warnings for dependencies
- #3515 fix on binding renameSync
- #3508 tweak error message for syntax error
- #3506 sync location and optional fixes for new jsx ppx
- #3501, #3505 fix inconsistency between Js.String and Js.String2
- #3502, #3503 fix pipe syntax on qualified opens
- #3492, #3499 fix code gen in external when apply bs.uncurry to (unit -> ..)
- #3496, #3495 fix 'bs.module isn't being resolved relatively correctly'

# 5.0.1

Features

- #3479 add a theme named react-hooks for the new ppx
- #3476 add bs.inline support for literals (int, string, bool) so that it gets a stronger guarantee for inlining
- #3473 upstream reason@3c6a9ca98
- #3470,#3466 ract jsx ppx

Fixes

- #3455 fix polymorphic comparison and equality for js date
- #3465 fix brutal console.clear
- #3468 add BS_VSCODE to disable -super-errors, which works better with vscode problem matcher

# 5.0.0

Features

- #3418 sync up with refmt 681c491ba760cdf3b49f92297c3dab1703682808
- #3395, #3417 better gentype support (gentype.import)
- #3412,#3416 Warning against usage of `string_of_float`
- #3414, #3415, #2893 allow usage of ` a |. M.(f a b)`
- #3403 first class bs.variadic support
- #3402 in watch mode, clear the screen upon rebuilding
- #3397 add ignored-dirs support in bsconfig.json
- #3377, #3376 add Linux prebuilt support for official release
- #3372 add Belt.Array.getIndexBy
- #3357, add `-bs-cmi-only` flag support to bsc so that no js emitted
- #3356, #3354 add gentypeconfig support in bsconfig.json
- #3352 fix minor mistake in Js.Dict.values doc
- #3329 Allow namespace in bsconfig.json to be customized
- #3334 Add Belt.Array.getBy
- #3204, #3208 add bs.deriving {light} support to allow short names
  Fixes
- #3413, #2893 deprecate Js.Array.join
- #3407, #3408 rebuild when ppx binary changes
- #3406, #3399 fix the interaction between external and relative paths
- #3393 deprecate Node.Fs.Watch.on in favor of Node.Fs.Watch.on\_
- #3315 depercate Js.Re.test, Js.Re.exec in favor of Js.Re.test*, Js.Re.exec*
- #3386, #3387 fix a codegen in with bs.raw
- #3386 make it more forgiving when interact with Js functions with arity 0
- #3381 remove golang as a dev dependency

* #3388 (breaking) Fix Js.Re.(splitbyReAtMost, splitByRe) binding

- #3332 remove `-bs-gen-tds` from docs in favor of gentype

# 4.0.17

Features

- #3229 true seperate compilation, incredible perf for incremental build

Fixes

- #3226, #3223 absolute path generated in recursive module path and `assert false`
- #3220 ppx-flags & scoped packages
- #3214 shadowing of js Promise constructor
- #3213 Allow build to be re-entrant to deal with yarn issues

# 4.0.10

Fixes

- upstream a bug fix for refmt
- Fix installation issues

# 4.0.8

Features

- Support OCaml 4.06 under a config

* #3146 support `#if 1` and `#if 0` in the built-in conditional compilation language
* #3159 Add Node.Buffer.concat
* #3181 sync in refmt 9fcbbca
* #3185 better performance in compilation, not reading runtime cmj files when not needed

Code gen

- #3134 Better arity infer when using first class module as function
- #3169 allow _ in bs.raw so that `fun%raw a _ -> ` works
- #3170, #3171 better code gen for bs.raw
- #2967 bs.variadic attribute (bs.splice still works)
  Fixes
- #3154 Fix binding `Js.Dict.get`
- #3132 Fix `int_of_string` semantics in an edge case
- #3142 Fix the combination of bs.as and unicode
- #3177 Webpack dev server mode
- #3180 clean up .gen.js/.gen.tsx for gentype

Docs

- #3133 Tweak Belt docs
- #3136 Fix typo in react and react-lite tempaltes
- #3161 improve perf of some functions in String module

# 4.0.7

Features

- #3072 Add List.filter/WithIndex and List.keep/WithIndex

Fix

- #3084,#3083 optimization triggers exception
- #3085 Wrong optimizer
- #3105 A corner case of optional encoding

Code gen

- - #3073, #3079, #3080 no arity tweaking. Function with unit as argument will have arity one
- #3078 better codegen for switch
- #3088 better codegen for if statement

# 4.0.6

## ReasonML synced 76b27

Fixes

- #3064 upgrade `webpack-cli` to fix broken `npm run webpack`
- #3054, #3502 fix some potential bugs in codegen
- #3047 handle null values correctly in the devtools custom formatter
- #3036 fix #3018 about dom in playground
- #3017 _important_ fix #3010 nodejs browser loader evaluated code twice

Features

- #3051,#3039 add List.keepWithIndex, reduceWithIndex
- #3046 add Js.Global.setTimeOutFloat and setIntervalFloat

Docs

- #3603 add documentation to Belt.Result
- #3031 fix typo in Belt.Option.flatMap example

# 4.0.4

Fixes

- #3001 fix regressios in refmt
- #2986 #2973 #2974 fix bsb websocket exit error
- #2983 #2988 determinsic behavior
  when NINJA_ANSI_FORCED=0 no color
  when NINJA_ANSI_FORCED=1 yes color

# 4.0.3

Fixes

- #2956 clean re.js for genFlow proj
- #2970 remove one obsolte error
- #2970 address one regression from refmt

# 4.0.2

Fixes

- #2963 fix ppx-flags quoting issue

Features

- #2951 sync up with reason
- #2964 customize ninja to make output less verbose
  Add NINJA_ANSI_FORCE env variable support so that third party tools running bsb can still preserve colors
- #2960 add tea theme support
- #2959 less verbose bsb output
- #2958 make `bsb -init` more forgiving

# 4.0.1

Fixes:

- #2949 fix optional regression
- #2946 fix react-lite theme on Linux

# 4.0.0

Fixes:

- #2832 fix compiler crash
- #2837 `toFixed`, `toExponential` too strict
- #2841 fix some inconsistency betweeen debug mode and release mode
- #2865 fix reload latency issue in react-lite theme
- #2864 fix parallel build random failure
- #2874 consistency check for global bsb and local bsb
- #2914 Fix bug on Windows where path has colon in command line arg
- #2919 fix return value of `Js.Date.toJSON`
- #2921 bs.deriving label -> labelGet, the `label` accessor is deprecated
- #2924 rename Js.Nullable.test -> Js.Nullable.isNullable
- #2923 fix ghost location in error message
- #2931 fix a codegen bug in optimization pattern match

Features:

- #2280 prettier output in debug mode (chrome custom formatter)
- #2823 add build-success hook

```
bsb -make-world -w -build-success 'your_script'
```

- #2856 provide websocket intergration with bsb
- #2858 add react-lite theme hot module reloading without webpack
- #2873 add Belt.Array.sliceToEnd
- #2825 Add Belt.Array.partition
- #2882, #2885, #2886, #2889, #2890,#2894, #2896, #2897,#2898, #2900
  #2901, #2905, #2907, #2908, #2909, #2912, #2913
  unbox optional and code optimization based on type kinds

- #2910 fix optional inline regression, better codegen for optional equality
- #2904 fix Js.Date.parse binding
- #2899 Add Dom.htmlFormElement and Dom.htmlInputElement types
- #2910 Improve package not found message

- #2916 optimize value based optional
- #2918 adapt polymoprhic comparison for the new optional representation
- #2917 remove trailing `return undefined`
- #2935 comments in codegen for `ref` generation
- #2863 optimize away unused blocks

# 3.1.4

Fixes:

- Put back the deprecated `Js.to_bool` and `Js.Boolean.*` for a little bit longer to avoid breackage in userland. These functions are all deprecated and don't do anythinng anymore, since we compile `bool` to `Js.boolean` directly.

# 3.1.0

Features:

- #2809, #2806 Sync up with latest reason
- #2805, allow `x |. Some `
- #2797, #2771 `-bs-g`
- #2793 more bindings to Js.Console
- #2621 add Belt.Result module
- #2760 add Belt.Array.unzip

Perf:

- #2808 better code gen for if then else
- #2804 make HashSet.String size smaller

Fixes:

- #2812, compatibility with Node 10
- #2789, fix Weak.length
- #2790, fix Belt.Set performance issue
- #2786, fix polymorphic compare on nullables
- #2781, improve location info on bs.deriving abstract
- #2776, lift the function limitation on bs.deriving abstract
- #2752, fix binding Buffer.toString

# 3.0.0

Features:

- #2740, #2726 Generalized safe/cleaner embedding raw function (https://rescript-lang.org/docs/manual/latest/embed-raw-javascript)

- #2687, #2665, #2663 bs.deriving abstract type, a powerful way for idiomatic JS and FFI

- #2696, #2742, #2706, #2711, compile OCaml boolean as JS boolean
  Breaking change to your code path relying on `Obj.magic` and `bs.raw`

- #2741 add Node.Buffer.fromStringWithEncoding
- #2737 add Js.Json.stringifyWithSpace
- #2728 add console.error and console.trace
- #2666 add List.sort to belt
- #2664 pipe syntax support tuple
  `obj |. method a b ` and `obj |. (m1 , m2)`

Perf:

- #2676 beter optimizations for tuple allocation

Docs:

- #2730, #2729, #2733, #2722, #2701, #2699 More docs to Belt

Fixes:

- #2657 more intuitive polymorphic comparison with objects
- #2686 playground unicode
- #2720, #2719, #2718, error message enhancment
- #2731 not inlining function contains `raw`
- #2672 Fix ci
- #2652 fix Buffer name mangling on Node
- #2642 weird indentation in generated code

# 2.2.3

Features:

- #2646,#2622 Adding Belt.Option
- #2342, #2624 (|.) pipe syntax for t first convention
- #2589 Expose Id.MakeComparable functor
- #2587 Added production ready settings for react theme
- - remove refmt syntax version 2

Performances:

- #2438 using concrete predicates for integer comparison
- #2584 better handling of if then else common sub expression

Fixes:

- #2303 defining or using a module named "Block" causes runtime errors
- #2616,#2612,#2554 better error message
- #2352 return value of assignment expression
- #2413 no break generated after return statement in some code branches
- #2633 [@bs.string] in FFI
- #2608 short-circuiting of && fails due to extraction of variable
- #2559 fix Bytes.create semantics
- #2638, bsb -w on windows freez
- #2448, js_int.ml not installed on windows

# 2.2.2

Features:

- Upgrade with latest reason syntax (native unucurry support etc)
- #2531 add missing functions in Js.Nullable fromoption/toOption
- #2527 Belt.List.shuffle

Fixes:

- #2503 bs.string and bs.obj interaction
- #2549, #2548, $2548, #2542, #2541 improve error message

# 2.2.0

Features:

- A beta release for the new stdlib called Belt
- #2436, #2381, #2377, #2353 bs.deriving abstract support

Performances:

- #2452 specialized comparison with Js.null, Js.undefined, Js.boolean
- #2412, provide specialized primitives for comparison with null/undefined
- #2361, better optimization for temporary tuple
  Fixes:
- #2451 better error message when arity mismatch for reason syntax
- #2399, turn partial application warnings to error in react template
- #2465 build on FreeBSD
- #2450 ignore bsb.lock
- #2356 ship build-schema.json
- #2489, #2464 capitalize names in combination of '/'
- #2459 subdirs:true by default for templates
- #2428, fix trailing space on react-jsx
- #2401, stop tab-aligning imports for smaller diff
- #2383, drop bs.deriving attribute after post-processing

# 2.1.0

Features:

- #2282, #2280,#2272,#2271,#2270,#2262,#2260,#2255,#2253
  Automatically derive js converter between ocaml and Js values
- #2238, #2225, #2221
  Make the compiler relocatable
  prebuilt compiler (this release for Mac/Win)
- #2276 update reason syntax@d0d18
- #2229 improve error message with regard to `@bs`
- #2266, add Js_global.(encode|decode)URI(Component) bindings
- #2220 make watcher mode in linux accept ninja progress animation
- #2163 better hints for binding module name
- #2187, #2186, #2179 add two warning numbers 101, 102 for polymorhic comparisons
  and unused bs attributes

Performance:

- #2269 type specialized comparison also applied to nullable polymorphic variants
- #2208 type specialized comparison allpied to nullable variants
- #2213 refine caml_obj_dump into caml_array_dup better array initialization code

Fixes:

- #2316 Pattern match with exception case and a single catch-all pattern is optimized incorrectly
- #2318 no absname in Match_failure
- #2250 #1285, fix code gen for object oriented code
- #2278, #2274 fix fatal errors regression and syntactice fatal errors(-werror A) don't stop building
- #2259 fix fatal errors don't stop generating cmj file
- #1972 bsb -init does not rely on `npm link` on \*nix platform
- #2207 nop rebuild to work around yarn bug
- #2226 kill bsb -w when stdin is closed
- #2184 bsb should exclude -I empty dirs

# 2.0

Features

- update reason3 syntax

# 1.10.3

Features:

- #2112, introduced a key `suffix`, so that user can
  choose `suffix : ".bs.js"`
- #2138, in combination of `.bs.js` suffix and `in-source` build,
  bsb is able to remove stale build artifact
- #2091 bsc xx.cmi will print xx.mli so users can generate
  mli in the beginning. `bsc -output-re xx.cmi` will print
  it in reason syntax
- #2096, clorized ninja build output

- #2120 better error message in the location of `{json||json}`
- #2123 avoid namespace leaking in types
- #2130 make Sys module not break React Native bindings
- #2159, #2165 enhance user expereince of bsb (less verbose, status bar when failed)
- #2134, allow people to make customized playground via a plugin

Fixes:

- #2157, fix unnecessary rebuilding when adding files with namespace option on
- #2145, fix bsb unnecessary rebuild issues
- #2150, fix an edge case of comparison between cyclic value
- #2140 tweak invalid npm package error message
- #2080, #2094 bsb -w can detect multiple processes running
  so no race condition
- #2097 default warning with "-30"
- #2101 fix bs.splice error message
- #2102 fix reason printer bug
- #2089 more logs when ocaml fails to build
- e16cbd03c64eb2b7e99570abdc29f5799778835f fix a binding of `Js.Re.matches`

# 1.9.3

Features:

- #2049, add a dedicated `warning` field, so that it is easy to override, enable `warn-error` and customize it.
- React JSX PPX V3 is in. This allows a custom component's `children` to be of any type. When the child's a single non-JSX item, it's not wrapped in an array anymore.
- #2016, add a flag `bsb -v` to tell the version number
- 64ea144746f998955f69d8eb4ec2b0179ce2d5b4 add Js.Typed_array subarray API
- #2030, error message: better unbound value message
- #2041, add a flag `bsb -verbose`, by default it is less noisy
- #2047, make bsb error message more professional
- #2048, turn `-bs-super-error` by default for reason files

Deprecations:

- React JSX PPX V1 has been removed, and the bsconfig `"react-jsx": true` is removed too (use `2` or `3`). JSX only accept a version number
- #1666, remove deprecated API

Fixes:

- #2029, error message: fix display line and column
- #2033, #2040 error message: trim output when too many lines
- #2042, better react error message
- #2053, better error message when file name is non-existent
- #2066, add a missing escaped char ':'
- #2063, add Js.Float for windows, remove deprecated Js.Float API
- #2070, fix -warn-error interaction with -bs-super-error

# 1.9.2

Fixes:

- #1943, Wrong name mangling for properties "\_50"
- #1029, tree shaking in playground
- #1946, Fix invalid JS output
- #1965, more JS modules exported in playground
- #1559, add a comment when no js output produced
- #1989, fix a bug for exit inlining
- #2002, make default exports work with transpiled babel ES6 import
- A bunch of improvements for better error message by Cheng Lou and Cristiano Calcagno

Features:

- #1944, bspack support -main-export
- #1990, better optimizations for pattern match compilation
- #1991, Accept `bs.deriving accessors` applies to `bs.config` as well for single field
- #2001, improve global module compilation
- #2006, `"subdirs": true` will traverse the directory recursively
- #1964, for `Capital_file.ml` generate `Capital_file.js` instead of `capital_file.js`

Deprecations:

- #1968, remove support for Google module system

# 1.9.1 (Recovery 1.9.0)

Fixes

- #1933 hyphen directory name fixes

# 1.9.0

Features:

- Namespace support in the build system
- #1839, #1653, allow in-source build in package-specs , allow single package-spec element in package-specs
- #1802 introduce [@bs.unwrap] for polymorphic variant as external argument
- Improve error message via -bs-super-errors
- Reason syntax error message for .re/.rei files
- #1908 two APIs for Js.Re
- #1905, #1906, simplify the workflow of handling null or undefined (via nullable)
  Optimizations:
- #1918, better code gen for pattern match
- #1865, Add Js.logN

Fixes

- #1925, fix missing js modules in playground
- #1893, fix Js.Array.append (Js.Vector.append)

# 1.8.2

Features:

- #1798 make `default` the same semantics as ES6 exports
- #1785 upgrade playground
- #1758 generator support
- #1826 add `bsb -where` support so that bsb.exe can be located and cached in a more robust way

Optimizations:

- #1796, #1793 improve submodule arity inference
- #1810 don't rebuild ninja if binary already exists in bin folder

Fixes:

- #1811 add relative PPX paths to .merlin correctly
- #1822, fix an optimization bug

Internal:

- add a tool cmjdump.exe

# 1.8.1

Fixes:

- #1762, discard effectful unused code
- #1760, div by zero effect analysis

# 1.8.0

Fixes:

- #1573, don't include `-bs` flags in `.merlin`
- #1716, fix wrong optimization of recursive values
- #1728, bad inlining
- #1409, make sure when optional is None, bs.obj will not introduce such label
- #1737, same as #1409
- #1746, a corner case when mixing recursive value and functions, should make markup.ml work
- #1749, fix nested if, code block discarded issue

# 1.7.5

Fixes:

- #1676, `bsb -w` will always build regardless of filetype when fs.watch doesn't send a filename
- #1655, fix #1653 Js.Promise.all[n] interfaces
- #1658, fix typeof = "null" issue
- #1656, bs.get/set/get_index/set_index respects bs.ignore
- #1654, `bsb -init` fails if package or current dir has space (parent dir can have spaces)
- #1678, bs.get{null;undefined} in object type
- #1692, fix invalid js syntax output
- #1701, fix tailcall handling interaction with exception handler
- #1666, fix misuse of GADT API

Features:

- #1648, exposed `bsc` in the npm environment
- #1647, special handling `bsb -init .` to reuse current directory
- #1667, fix an optimization bug
- #1698, fix exit code incorrectly aggregated issue
- #1666, add Js.Json.classify and Js.Types.classify
- #1705, add DOM storage API
- #1672, sync up with new reason
- #1696, provide reason-react template

# 1.7.4

Internal:

- #1583, add -U -D support for bspack

Features:

- #1630, add modules Option, Result, List, and Vector into Js namespace, update docs

- #1613, allow bs.scope with bs.send/bs.send.pipe/bs.set/bs.get/bs.set_index/bs.get_index
- #1604, add the functions `entries`, `values`, `fromList`, `fromArray` and `map` to `Js.Dict`

- #1632, bsb themes support

Fixes:

- #1581, more error checking
- #1633, fix missing installations
- #1581, more error checking %identity

# 1.7.3

Fixes:

- #1556, fix duplicated requires of runtime (report by Cheng Lou)
- #1568, internal compiler error

Features:

- #1564: scoped values in FF, see `bs.scope` in the Manual

# 1.3.2

Features:

- Significantly improve bsb experience

## 1.2.1 + dev

Features:

- #861, add `-bs-assume-no-mli` and `-bs-no-implicit-include` for deterministic build
- #851, add -bs-D -bs-list-conditionals flags
- add `-bs-syntax-only`
- #854, add `-bs-binary-ast`

# 1.1.2

Fixes:

- #831, bug fix with opam issues

Features:

- Provide `bspp.exe` for the official compiler

# 1.1.1

Features:

- #822, add `bsdep.exe`
- #820, conditional compilation support
- #793, relax syntactic restrictions for all extension point so that `bs.obj`, `obj`, `bs.raw`, `raw`, etc. will both work. Note that all attributes will still be qualified
- #793, support `bs.splice` in `bs.new`
- #798, complete `bs.splice` support and documentation

# 1.0.3

Incompatible changes (to better support Windows):

- `bsc`, `bspack` and `bsppx` are renamed into `bsc.exe`, `bspack.exe` and `bsppx.exe`
- No symlink from .bin any more.

  **Old symlinks**:

  ```sh
  tmp > ls -al node_modules/.bin/
  total 96
  drwxr-xr-x  14 hzhang295  staff  476 Sep 20 17:26 .
  drwxr-xr-x   4 hzhang295  staff  136 Sep 20 17:27 ..
  lrwxr-xr-x   1 hzhang295  staff   22 Sep 20 17:26 bsc -> ../bs-platform/bin/bsc
  lrwxr-xr-x   1 hzhang295  staff   25 Sep 20 17:26 bspack -> ../bs-platform/bin/bspack
  lrwxr-xr-x   1 hzhang295  staff   24 Sep 20 17:26 bsppx -> ../bs-platform/bin/bsppx
  ```

  Now these symlinks are removed. You have to refer to `bs-platform/bin/bsc.exe`.

Features:

- #787, add an option `-bs-no-warn-unused-bs-attribute`

# 1.0.2

Fixes:

- #743, Fix Bytes.blit when `src == dst`

Features:

- #783, by default, `bsc.exe` will warn when it detect some OCaml data types are passed from/to external FFI
- #784, add an option `-bs-eval`

# 1.0.1

Fixes:

- #718, Enforce `#=` always return unit for better error messages

Features:

- FFI
  - #694, support fields and mutable fields in JS object creation and private method
  - #686, introduce phantom arguments (`bs.ignore`) for ad-hoc polymorphism

# 1.0.0

Initial release<|MERGE_RESOLUTION|>--- conflicted
+++ resolved
@@ -21,11 +21,8 @@
 - Parse the attributes of labelled argument to the pattern attributes of argument instead of function.
 - Made pinned dependencies transitive: if *a* is a pinned dependency of *b* and *b* is a pinned dependency of *c*, then *a* is implicitly a pinned dependency of *c*. This change is only breaking if your build process assumes non-transitivity.
 - Curried after uncurried is not fused anymore: `(. x) => y => 3` is not equivalent to `(. x, y) => 3` anymore. It's instead equivalent to `(. x) => { y => 3 }`.
-<<<<<<< HEAD
-=======
 Also, `(. int) => string => bool` is not equivalen to `(. int, string) => bool` anymore.
 These are only breaking changes for unformatted code.
->>>>>>> 02f0cf73
 
 #### :nail_care: Polish
 
