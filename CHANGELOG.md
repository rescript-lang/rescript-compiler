--- conflicted
+++ resolved
@@ -10,7 +10,6 @@
 > - :house: [Internal]
 > - :nail_care: [Polish]
 
-<<<<<<< HEAD
 # 11.0.0-alpha.1
 
 #### :boom: Breaking Change
@@ -25,7 +24,7 @@
 #### :nail_care: Polish
 
 - Syntax: process uncurried types explicitly in the parser/printer https://github.com/rescript-lang/rescript-compiler/pull/5784
-=======
+
 # 10.1.0-rc.5
 
 #### :bug: Bug Fix
@@ -42,7 +41,6 @@
 
 - Fix issue where the last line of `rescript format --help` usage was being swallowed https://github.com/rescript-lang/rescript-compiler/pull/5760
 - Specialize the printing of the rhs of a record field assignment for optional values `{x: ? e}` https://github.com/rescript-lang/syntax/issues/714
->>>>>>> af936311
 
 # 10.1.0-rc.3
 
