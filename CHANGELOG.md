# Changelog

> **Tags:**
>
> - :boom: [Breaking Change]
> - :eyeglasses: [Spec Compliance]
> - :rocket: [New Feature]
> - :bug: [Bug Fix]
> - :memo: [Documentation]
> - :house: [Internal]
> - :nail_care: [Polish]

# 11.0.0-alpha.5 (Unreleased)

<<<<<<< HEAD
#### :bug: Bug Fix
- GenType: add support for custom `@tag` in variant type declaration. https://github.com/rescript-lang/rescript-compiler/pull/6137/files
=======
#### :boom: Breaking Change

- Parse `assert` as a regular function. `assert` is no longer a unary expression. Example: before `assert 1 == 2` is parsed as `(assert 1) == 2`, now it is parsed as `assert(1 == 2)`. https://github.com/rescript-lang/rescript-compiler/pull/6180

#### :bug: Bug Fix

- Make "rescript format" work with node 10 again and set minimum required node version to 10 in package.json. https://github.com/rescript-lang/rescript-compiler/pull/6186
>>>>>>> a88563fe

# 11.0.0-alpha.4

#### :rocket: Main New Feature

- Add surface syntax for partial application of uncurried functions: `foo(1, ...)`. This corresponds to curried application in the old mode. https://github.com/rescript-lang/rescript-compiler/pull/6166

#### :bug: Bug Fix

- Fix broken formatting in uncurried mode for functions with _ placeholder args. https://github.com/rescript-lang/rescript-compiler/pull/6148
- Fix issue where spreading record types with optional labels would not have their labels preserved as optional. https://github.com/rescript-lang/rescript-compiler/pull/6154
- Fix error location to be the type with the spreads when spreading record types with duplicate labels. https://github.com/rescript-lang/rescript-compiler/pull/6157
- Disable warning on `@inline` attibute on uncurried functions. https://github.com/rescript-lang/rescript-compiler/pull/6152
- Support doc comments on arguments of function types. https://github.com/rescript-lang/rescript-compiler/pull/6161
- Fix issue with record type coercion and unboxed. https://github.com/rescript-lang/rescript-compiler/issues/6158
- Fixed subtype checking for record types with "@as" attributes: The subtype relationship now takes into account the compatibility of "@as" attributes between corresponding fields, ensuring correctness in runtime representation.
 https://github.com/rescript-lang/rescript-compiler/issues/6158
- Emit directive above header comment. https://github.com/rescript-lang/rescript-compiler/pull/6172
- Add error message to private extension. https://github.com/rescript-lang/rescript-compiler/pull/6175

#### :nail_care: Polish

- Update list of reserved JS keywords. https://github.com/rescript-lang/rescript-compiler/pull/6167
- Add error message to `@@directive`. https://github.com/rescript-lang/rescript-compiler/pull/6174

# 11.0.0-alpha.3

#### :rocket: Main New Feature

- Add support for extensible records (e.g. `type t = {...t1, x:int, ...t2}`) https://github.com/rescript-lang/rescript-compiler/pull/5715

#### :bug: Bug Fix

- Fix formatting and parentheses placement in uncurried functions with constraints. https://github.com/rescript-lang/rescript-compiler/pull/6143

# 11.0.0-alpha.2

#### :rocket: Main New Feature

- Add support for type coercion `:>` for records. https://github.com/rescript-lang/rescript-compiler/pull/5721

#### :bug: Bug Fix

- Special case generation of uncurried functions with 1 argument of unit type so they don't take a parameter. https://github.com/rescript-lang/rescript-compiler/pull/6131


# 11.0.0-alpha.1

#### :rocket: Main New Feature

- Introduce experimental uncurried mode. For experimentation only. [PR #5796](https://github.com/rescript-lang/rescript-compiler/pull/5796)
- Customization of runtime representation of variants and introduction of untagged variants [PR #6095](https://github.com/rescript-lang/rescript-compiler/pull/6095), [PR #6103](https://github.com/rescript-lang/rescript-compiler/pull/6103)

#### :rocket: New Feature

- Add support for uncurried mode: a mode where everything is considered uncurried, whether with or without the `.`. This can be turned on with `@@uncurried` locally in a file. For project-level configuration in `bsconfig.json`, there's a boolean config `"uncurried"`, which propagates to dependencies, to turn on uncurried mode.
Since there's no syntax for partial application in this new mode, introduce `@res.partial foo(x)` to express partial application. This is temporary and will later have some surface syntax.
Make uncurried functions a subtype of curried functions, and allow application for uncurried functions.
The `make` function of components is generated as an uncurried function.
Use best effort to determine the config when formatting a file.
https://github.com/rescript-lang/rescript-compiler/pull/5968 https://github.com/rescript-lang/rescript-compiler/pull/6080 https://github.com/rescript-lang/rescript-compiler/pull/6086 https://github.com/rescript-lang/rescript-compiler/pull/6087
- Customization of runtime representation of variants. This is work in progress. E.g. some restrictions on the input. See comments of the form "TODO: put restriction on the variant definitions allowed, to make sure this never happens". https://github.com/rescript-lang/rescript-compiler/pull/6095
- Introduce untagged variants https://github.com/rescript-lang/rescript-compiler/pull/6103
- Add support for unary uncurried pipe in uncurried mode https://github.com/rescript-lang/rescript-compiler/pull/5804
- Add support for partial application of uncurried functions: with uncurried application one can provide a
subset of the arguments, and return a curried type with the remaining ones https://github.com/rescript-lang/rescript-compiler/pull/5805
- Add support for uncurried externals https://github.com/rescript-lang/rescript-compiler/pull/5815 https://github.com/rescript-lang/rescript-compiler/pull/5819 https://github.com/rescript-lang/rescript-compiler/pull/5830 https://github.com/rescript-lang/rescript-compiler/pull/5894
- Parser/Printer: unify uncurried functions of arity 0, and of arity 1 taking unit. There's now only arity 1 in the source language. https://github.com/rescript-lang/rescript-compiler/pull/5825
- Add support for default arguments in uncurried functions https://github.com/rescript-lang/rescript-compiler/pull/5835
- Inline uncurried application when it is safe https://github.com/rescript-lang/rescript-compiler/pull/5847
- Support optional named arguments without a final unit in uncurried functions https://github.com/rescript-lang/rescript-compiler/pull/5907
- GenType: add the option to use the `@genType` annotation at the module level, meaning that all the items in the module should be exported. https://github.com/rescript-lang/rescript-compiler/pull/6113
- GenType: add support for `@genType` annotations on module definitions. https://github.com/rescript-lang/rescript-compiler/pull/6113
- Prebuilt binaries are now provided for all major platforms:
  - macOS x64
  - macOS ARM
  - Linux x64 (statically linked)
  - Linux ARM (statically linked)
  - Windows x64

#### :boom: Breaking Change

- Remove support for the legacy Reason syntax. Existing Reason code can be converted to ReScript syntax using ReScript 9 as follows:
  - `npm i -g rescript@9`
  - `rescript convert <reason files>`
- Remove obsolete built-in project templates and the "rescript init" functionality. This is replaced by [create-rescript-app](https://github.com/rescript-lang/create-rescript-app) which is maintained separately.
- Do not attempt to build ReScript from source on npm postinstall for platforms without prebuilt binaries anymore.
- Made pinned dependencies transitive: if *a* is a pinned dependency of *b* and *b* is a pinned dependency of *c*, then *a* is implicitly a pinned dependency of *c*. This change is only breaking if your build process assumes non-transitivity.
- Curried after uncurried is not fused anymore: `(. x) => y => 3` is not equivalent to `(. x, y) => 3` anymore. It's instead equivalent to `(. x) => { y => 3 }`.
Also, `(. int) => string => bool` is not equivalen to `(. int, string) => bool` anymore.
These are only breaking changes for unformatted code.
- Exponentiation operator `**` is now right-associative. `2. ** 3. ** 2.` now compile to `Math.pow(2, Math.pow(3, 2))` and not anymore `Math.pow(Math.pow(2, 3), 2)`. Parentheses can be used to change precedence.
- Remove unsafe ``` j`$(a)$(b)` ``` interpolation deprecated in compiler version 10 https://github.com/rescript-lang/rescript-compiler/pull/6068
- Remove deprecated module `Printexc`
- `@deriving(jsConverter)` not supported anymore for variant types https://github.com/rescript-lang/rescript-compiler/pull/6088
- New representation for variants, where the tag is a string instead of a number. https://github.com/rescript-lang/rescript-compiler/pull/6088
- GenType: removed support for `@genType.as` for records and variants which has become unnecessary. Use the language's `@as` instead to channge the runtime representation without requiring any runtime conversion during FFI. https://github.com/rescript-lang/rescript-compiler/pull/6099 https://github.com/rescript-lang/rescript-compiler/pull/6101

#### :bug: Bug Fix

- Fix issue where uncurried was not supported with pipe https://github.com/rescript-lang/rescript-compiler/pull/5803
- Fix printing of nested types in uncurried mode https://github.com/rescript-lang/rescript-compiler/pull/5826
- Fix issue in printing uncurried callbacks https://github.com/rescript-lang/rescript-compiler/pull/5828
- Fix formatting uncurried functions with attributes https://github.com/rescript-lang/rescript-compiler/pull/5829
- Fix parsing/printing uncurried functions with type parameters https://github.com/rescript-lang/rescript-compiler/pull/5849
- Fix compiler ppx issue when combining `async` and uncurried application https://github.com/rescript-lang/rescript-compiler/pull/5856
- Fix issue where the internal representation of uncurried types would leak when a non-function is applied in a curried way https://github.com/rescript-lang/rescript-compiler/pull/5892
- Fix some comments disappearing in array access expressions https://github.com/rescript-lang/rescript-compiler/pull/5947
- Parser: fix location of variable when function definition `{v => ...}` is enclosed in braces https://github.com/rescript-lang/rescript-compiler/pull/5949
- Fix issue with error messages for uncurried functions where expected and given type were swapped https://github.com/rescript-lang/rescript-compiler/pull/5973
- Fix issue with integer overflow check https://github.com/rescript-lang/rescript-compiler/pull/6028
- Make internal encoding of locations aware of unicode https://github.com/rescript-lang/rescript-compiler/pull/6073
- Fix issue where `foo(x,_)` in uncurried mode would generate a curried function https://github.com/rescript-lang/rescript-compiler/pull/6082
- Fix printing of uncurried application when the lhs is a function definition https://github.com/rescript-lang/rescript-compiler/pull/6084
- Fix parsing uncurried type starting with path https://github.com/rescript-lang/rescript-compiler/pull/6089
- Fix bigInt comparison https://github.com/rescript-lang/rescript-compiler/pull/6097
- Fixed a bug where the async attribute was not preserved when using the `@this` decorator in ReScript functions. This fix allows proper handling of async functions with the `@this` decorator. Issue: https://github.com/rescript-lang/rescript-compiler/issues/6100
- Fix issue with GenType and module aliases https://github.com/rescript-lang/rescript-compiler/issues/6112

#### :nail_care: Polish

- Syntax: process uncurried types explicitly in the parser/printer https://github.com/rescript-lang/rescript-compiler/pull/5784 https://github.com/rescript-lang/rescript-compiler/pull/5822
- Syntax: process uncurried function declarations explicitly in the parser/printer https://github.com/rescript-lang/rescript-compiler/pull/5794
- PPX V4: allow uncurried `make` function and treat it like a curried one [#5802](https://github.com/rescript-lang/rescript-compiler/pull/5802) [#5808](https://github.com/rescript-lang/rescript-compiler/pull/5808) [#5812](https://github.com/rescript-lang/rescript-compiler/pull/5812)
- Remove processing of objects expressions, which don't exist in `.res` syntax (`Pexp_object`) https://github.com/rescript-lang/rescript-compiler/pull/5841
- Remove class type processing from compiler ppx https://github.com/rescript-lang/rescript-compiler/pull/5842
- Remove method application via operator `##`, which does not exist in `.res` syntax https://github.com/rescript-lang/rescript-compiler/pull/5844
- Treat `@meth` annotation as making the type uncurried for backwards compatibitly with some examples https://github.com/rescript-lang/rescript-compiler/pull/5845
- Process `@set` annotation for field update as generating an uncurried function https://github.com/rescript-lang/rescript-compiler/pull/5846
- Treat uncurried application of primitives like curried application, which produces better output https://github.com/rescript-lang/rescript-compiler/pull/5851
- New internal representation for uncurried functions using built-in type `function$<fun_type, arity>` this avoids having to declare all the possible arities ahead of time https://github.com/rescript-lang/rescript-compiler/pull/5870
- PPX V3: allow uncurried `make` function and treat it like a curried one https://github.com/rescript-lang/rescript-compiler/pull/6081
- Add support for `|>` in uncurried mode by desugaring it https://github.com/rescript-lang/rescript-compiler/pull/6083
- Change the compilation of pattern matching for variants so it does not depends on variats being integers https://github.com/rescript-lang/rescript-compiler/pull/6085
- Improve code generated for string templates https://github.com/rescript-lang/rescript-compiler/pull/6090
- Move Jsx and JsxDOM and JsxEvent and JsxPPXReactSupport inside Pervasives and build them separately for curried and uncurried mode https://github.com/rescript-lang/rescript-compiler/pull/6091
- Gentype: allow recursive data types https://github.com/rescript-association/genType/issues/585

# 10.1.4

#### :bug: Bug Fix
- Fix implementation of directives https://github.com/rescript-lang/rescript-compiler/pull/6052
- Fix issue if the `lib` dir is included in the sources of bsconfig.json https://github.com/rescript-lang/rescript-compiler/pull/6055
- Fix issue with string escape in pattern match https://github.com/rescript-lang/rescript-compiler/pull/6062
- Fix issue with literal comparison of string constants https://github.com/rescript-lang/rescript-compiler/pull/6065

#### :rocket: New Feature
- Add support for toplevel `await` https://github.com/rescript-lang/rescript-compiler/pull/6054

#### :nail_care: Polish

- Better error message for extension point https://github.com/rescript-lang/rescript-compiler/pull/6057
- Improve format check help https://github.com/rescript-lang/rescript-compiler/pull/6056
- Deprecate unsafe ``` j`$(a)$(b)` ``` interpolation: use string templates ``` `${a}${b}` ``` instead https://github.com/rescript-lang/rescript-compiler/pull/6067

# 10.1.3

#### :rocket: New Feature

- Add experimental suppport for directives. An annotation such as `@@directive("use client;")` emits `use client;` verbatim before imports https://github.com/rescript-lang/rescript-compiler/pull/5999
- `genType`: add `Core` standard library support for the following builtin types: `Null.t`, `Nullable.t`, `Undefined.t`, `Dict.t<_>`, `Promise.t<_>`, `Date.t`, `BigInt.t`, `RegExp.t`, `Map.t<_, _>`, `WeakMap.t<_, _>`, `Set<_>`, `WeakSet<_>` https://github.com/rescript-lang/rescript-compiler/pull/6024

#### :boom: Breaking Change

- `genType`: streamline the treatment of optionals as undefined https://github.com/rescript-lang/rescript-compiler/pull/6024
  - Represent `option<t>` as `undefined | t` instead of `null | undefined | t`. This is more permissive when importing functions taking optional values (allows to use option types), but stricter when e.g. exporting ReScript functions taking arguments of option type. Fallback: use `Js.undefined<_>` instead.
  - Represent `{x:option<string>}` as `{x:(undefined | string)}` instead of `{x?: string}`. This is more in line with TS's behaviour. Fallback: use `{x?:string}`.

#### :nail_care: Polish

- Add the gap property to jsxDOMStyle https://github.com/rescript-lang/rescript-compiler/pull/5956

#### :bug: Bug Fix

- Fix issue where error messages related to non-existent props were displayed without location information https://github.com/rescript-lang/syntax/pull/730
- Fix issue where uncurried functions were incorrectly converting the type of a prop given as a default value to curried https://github.com/rescript-lang/syntax/pull/731
- Fix issue with nested async functions, where the inner function would be emitted without `async` https://github.com/rescript-lang/rescript-compiler/pull/5984
- Fix issue with printing async functions with locally abstract types https://github.com/rescript-lang/syntax/pull/732
- Fix issue with async context and locally abstract types https://github.com/rescript-lang/rescript-compiler/pull/5985
- Fix support for recursive components in JSX V4 https://github.com/rescript-lang/syntax/pull/733
- GenType: fix issue with V3 compatibility mode (see https://github.com/rescript-lang/rescript-compiler/issues/5990) https://github.com/rescript-lang/rescript-compiler/pull/5992
- Fix issue with overlapping labelled argument with default value https://github.com/rescript-lang/syntax/pull/734
- Fix issue with using alias and default value together https://github.com/rescript-lang/syntax/pull/734
- Fix issue in `Js.Promise2` where `then` and `catch` were returning `undefined` https://github.com/rescript-lang/rescript-compiler/pull/5996
- Fix issue in the compiler back-end where async functions passed to an `@uncurry` external would be inlined and transformed in a way that loses async https://github.com/rescript-lang/rescript-compiler/pull/6011
- Fix location issue for the treatment of `async` functions where hovering on the body with a type error would show `'a => promise<'a>` everywhere https://github.com/rescript-lang/rescript-compiler/pull/6014
- Fix formatting of `switch` expressions that contain braced `cases` inside https://github.com/rescript-lang/syntax/pull/735
- Fix formatting of props spread for multiline JSX expression https://github.com/rescript-lang/syntax/pull/736
- Support `@gentype.import` as an alias to `@genType.import` in the compiler https://github.com/rescript-lang/rescript-compiler/pull/6021
- In GenType, check annotations also in module types to decide whether to produce the `.gen.tsx` file https://github.com/rescript-lang/rescript-compiler/pull/5903
- Fix issue with JSX V4 and newtype https://github.com/rescript-lang/syntax/pull/737
- Fix issue with JSX V4 when components are nested https://github.com/rescript-lang/syntax/pull/738
- Fix issue where generic compare on `float` values would be different from the compare for type `float` https://github.com/rescript-lang/rescript-compiler/pull/6043
- Improve code generated for default arguments in JSX V4 https://github.com/rescript-lang/syntax/pull/739
- Fix issue with JSX V4 props of the form `~p as module(...)` https://github.com/rescript-lang/syntax/pull/739

# 10.1.2

#### :bug: Bug Fix

- Fix an issue where error messages related to duplicate props were displayed without a loc and were unclear https://github.com/rescript-lang/syntax/pull/728

# 10.1.1

#### :boom: Breaking Change

- Parse the attributes of labelled argument to the pattern attributes of argument instead of function. https://github.com/rescript-lang/syntax/pull/722
- The prop names duplicated to keyword are not mangled automatically in JSX v4.
  - Use `@as` instead

#### :rocket: New Feature

- Add support for empty inlined record literal `{}` for inlined records where all fields are optional https://github.com/rescript-lang/rescript-compiler/pull/5900

#### :bug: Bug Fix

- Prevent inlining of async functions in additional cases https://github.com/rescript-lang/rescript-compiler/issues/5860
- Fix build error where aliasing arguments to `_` in the make function with JSX V4. https://github.com/rescript-lang/rescript-compiler/pull/5881
- Fix parsing of spread props as an expression in JSX V4 https://github.com/rescript-lang/rescript-compiler/pull/5885
- Fix dropping attributes from props in make function in JSX V4 https://github.com/rescript-lang/rescript-compiler/pull/5905

# 10.1.0

#### :bug: Bug Fix

- Fix issue where no error was reported when ? was used for non-optional fields. https://github.com/rescript-lang/rescript-compiler/pull/5853
- Fix issue where optional fields in inline records were not supported and would cause type errors https://github.com/rescript-lang/rescript-compiler/pull/5827

# 10.1.0-rc.5

#### :bug: Bug Fix

- Prevent inlining of async functions in last stage of the compiler when the functions are not exported (not in interface file or shadowed) https://github.com/rescript-lang/rescript-compiler/pull/5790

# 10.1.0-rc.4

#### :rocket: New Feature

- Support format check with `rescript format -check`. https://github.com/rescript-lang/rescript-compiler/pull/5760

#### :bug: Bug Fix

- Fix issue where the last line of `rescript format --help` usage was being swallowed https://github.com/rescript-lang/rescript-compiler/pull/5760
- Specialize the printing of the rhs of a record field assignment for optional values `{x: ? e}` https://github.com/rescript-lang/syntax/issues/714

# 10.1.0-rc.3

#### :rocket: New Feature

- Support the use of spread anywhere in list creation (e.g. `list{...x, 1, ...y, ...z}`). https://github.com/rescript-lang/syntax/pull/692
- Add support for the argument of `@react.component` to set a props type from the outside. https://github.com/rescript-lang/syntax/pull/699

#### :bug: Bug Fix

- Fix issue where the JSX key type is not an optional string https://github.com/rescript-lang/syntax/pull/693
- Prevent inlining of async functions https://github.com/rescript-lang/rescript-compiler/issues/5754
- Fix build error for JSX fragment without children https://github.com/rescript-lang/syntax/pull/704
- Fix issue where async as an id cannot be used with application and labelled arguments https://github.com/rescript-lang/syntax/issues/707
- Fix 5557: the exhaustive checking for char is incorrect during the unicode migration https://github.com/rescript-lang/rescript-compiler/pull/5749
- Fix 5753: the comment for unicode char is inaccurate https://github.com/rescript-lang/syntax/pull/709
- Treat await as almost-unary operator weaker than pipe so `await foo->bar` means `await (foo->bar)` https://github.com/rescript-lang/syntax/pull/711

#### :nail_care: Polish

- Change payload of `Pconst_char` from `char` to `int` https://github.com/rescript-lang/syntax/pull/709

# 10.1.0-rc.2

#### :bug: Bug Fix

- Fix issue with changes not being applied with React Native's Metro bundler for files with warnings https://github.com/rescript-lang/rescript-compiler/pull/5738
- Fix emitting unary minus for floats in case of negative constants https://github.com/rescript-lang/rescript-compiler/pull/5737
- Fix issue where a spread `...x` in non-last position would not be reported as syntax error https://github.com/rescript-lang/syntax/pull/673/
- Fix issue where the formatter would delete `async` in a function with labelled arguments.
- Fix several printing issues with `async` including an infinite loop https://github.com/rescript-lang/syntax/pull/680
- Fix issue where certain JSX expressions would be formatted differenctly in compiler 10.1.0-rc.1 https://github.com/rescript-lang/syntax/issues/675
- Fix issue where printing nested pipe discards await https://github.com/rescript-lang/syntax/issues/687

# 10.1.0-rc.1

#### :boom: Breaking Change

- Deprecate DOM element attributes in `JsxDOM.domProps`: `begin_`, `end_`, `to_`
  - Use `begin`, `end`, `to` instead.
- Emit an error when a `@string` or `@int` attribute is used in a V4 component https://github.com/rescript-lang/rescript-compiler/issues/5724

## :rocket: New Feature

- Add extra variants for output filename suffixes in `bsconfig.json`: `.bs.mjs` and `.bs.cjs` are allowed https://github.com/rescript-lang/rescript-compiler/pull/5631
- Safe promises: t-first Js.Promise2 bindings, and remove warning for nested promises https://github.com/rescript-lang/rescript-compiler/pull/5709

#### :bug: Bug Fix

- Fix issue where uncurried async functions were emitted without `async` https://github.com/rescript-lang/rescript-compiler/pull/5718
- Fix location issue in error messages with JSX V4 where the multiple props types are defined https://github.com/rescript-lang/syntax/pull/655
- Fix location issue in make function in JSX V4 that breaks dead code elimination https://github.com/rescript-lang/syntax/pull/660
- Fix parsing (hence pretty printing) of expressions with underscore `_` and comments.
- Fix printing of comments inside JSX tag https://github.com/rescript-lang/syntax/pull/664
- Fix issue where formatter erases tail comments inside JSX tag https://github.com/rescript-lang/syntax/issues/663
- Fix issue where the JSX prop has type annotation of the first class module https://github.com/rescript-lang/syntax/pull/666
- Fix issue where an empty record literal {} expected to have a non-record type would type check https://github.com/rescript-lang/rescript-compiler/pull/5729

#### :eyeglasses: Spec Compliance

- Functions with consecutive dots now print as multiple arrow functions like in JavaScript.

#### :nail_care: Polish

- Add `loading`, `aria-*` DOM element attributes in `JsxDOM.domProps`: `ariaCurrent`, `ariaInvalid`, `ariaAutocomplete`, etc.
- Change the internal representation of props for the lowercase components to record. https://github.com/rescript-lang/syntax/pull/665
- Add `JsxPPXReactSupport` module to relocate the helper functions for JSX v4 from `rescript-react`

# 10.1.0-alpha.2

#### :rocket: New Feature

- Fix pretty printer where it would print doc comments on the same line as other attributes https://github.com/rescript-lang/syntax/pull/642
- Propagte `"jsx"` configuration to dependencies https://github.com/rescript-lang/rescript-compiler/pull/5661
- Add support for empty record literal `{}` for records where all fields are optional https://github.com/rescript-lang/rescript-compiler/pull/5658
- Add support for empty record type (e.g. `type empty = {}`) https://github.com/rescript-lang/rescript-compiler/pull/5658

#### :bug: Bug Fix

- Fix issue in formatting JSX spread props https://github.com/rescript-lang/syntax/pull/644
- Fix location issue in error messages with JSX V4 where the body of the component is an application https://github.com/rescript-lang/syntax/pull/633
- Fix printing of type declarations in error message where they would be considered recursive by default
- Fix issue where the printer would omit attributes for `->` and `|>` https://github.com/rescript-lang/syntax/pull/629
- Fix printing of optional fields in records https://github.com/rescript-lang/rescript-compiler/issues/5654
- Fix printing of comments inside empty blocks https://github.com/rescript-lang/syntax/pull/647

#### :nail_care: Polish

- Improvements and fixes for JSX V4. See guide https://github.com/rescript-lang/syntax/blob/master/cli/JSXV4.md
- Mention all missing fields in error message for records, not just one https://github.com/rescript-lang/rescript-compiler/pull/5657

# 10.1.0-alpha.1

#### :boom: Breaking Change

- Vendor genType, which does not need to be installed separately anymore. **Only TypeScript back-end** supported.
- Pipe `->` does not support a code block on the right-hand side e.g. `x->{ open A; get("test") }`

#### :rocket: New Feature

- Experimental support for for `async`/`await` https://github.com/rescript-lang/rescript-compiler/pull/5537
- Make `promise` a built-in type https://github.com/rescript-lang/rescript-compiler/pull/5650
- Initial support for JSX V4 including genType, still work in progress.
  - :boom: when V4 is activated, at most one component is allowed for each module.
- Add placeholder types for ES6 collections: `Set`, `Map`, `WeakSet`, and `WeakMap` https://github.com/rescript-lang/rescript-compiler/pull/5630

#### :bug: Bug Fix

- Fix issue with arrays and creation of recursive values https://github.com/rescript-lang/rescript-compiler/pull/5640
- Fix issue where characters such as newlines would be escaped in a template string expression https://github.com/rescript-lang/rescript-compiler/issues/5638
- Fix issue where pipe `->` processing eats up attributes https://github.com/rescript-lang/rescript-compiler/pull/5581
- Fix issue where cancelling `rescript build` would leave the `.bsb.lock` file behind and block future builds

#### :nail_care: Polish

- Print patterns in warnings using rescript printer https://github.com/rescript-lang/rescript-compiler/pull/5492

# 10.0.1

#### :bug: Bug Fix

- Fix issue where watch mode would give an error on Windows https://github.com/rescript-lang/rescript-compiler/pull/5621

# 10.0.0

**Compiler**

#### :boom: Breaking Change

- `bsconfig.json` does not support `// line` comments anymore.
  - Example: `"suffix": ".bs.js" // determine the suffix`
  - Fix: remove the comment and use standard json.
- Changed return type of `Js.String.match_` as it was wrong. [#5070](https://github.com/rescript-lang/rescript-compiler/pull/5070)
  - Example: any use of `Js.String.match_` and `Js.String2.match_`
  - Fix: follow the type errors

#### :rocket: New Feature

- New records with optional fields e.g. `type opt = {x: int, y?: string}` were added as an experimental feature [#5423](https://github.com/rescript-lang/rescript-compiler/pull/5423) [#5452](https://github.com/rescript-lang/rescript-compiler/issues/5452) [New Syntax](https://github.com/rescript-lang/syntax/pull/589/files)
- Add support for `@new @variadic` (see https://github.com/rescript-lang/rescript-compiler/pull/5364)

#### :bug: Bug Fix

- Classify bigint correctly [#5351](https://github.com/rescript-lang/rescript-compiler/pull/5351)
- Fixed crash in `rescript build` on Windows [#5516](https://github.com/rescript-lang/rescript-compiler/pull/5516)
- Fixed `rescript init` command not working [#5526](https://github.com/rescript-lang/rescript-compiler/pull/5526)
- Fix issue with compiler log not terminated that causes problems with editor extension not clearing issues when fixed [#5545](https://github.com/rescript-lang/rescript-compiler/issues/5545)

##### :nail_care: Polish

- Changed Linux build to depend on GLIBC 2.28 again for compatibility with Debian 10.

- Proper M1 support (CI now supports M1 native builds)

**Syntax**

#### :boom: Breaking Change

- `@bs.send.pipe` is now removed. Earlier it was deprecated.
- Missing labels in function application is now an error (https://forum.rescript-lang.org/t/ann-more-strict-checks-in-missed-labels/2117).
  - Example: `let f = (x, ~z) => x + z; f(1, 2)`
  - Fix: do `let f = (x, ~z) => x + z; f(1, ~z=2)` instead
- Externals without `@val` annotations do not work anymore, and externals with `= ""` give an error.
  - Example: `external setTimeout: (unit => unit, int) => float = "setTimeout"` is not supported anymore.
  - Fix: use `@val external setTimeout: (unit => unit, int) => float = "setTimeout"` instead.
  - Example2: `@val external setTimeout: (unit => unit, int) => float = ""` is not supported anymore.
  - Fix2: use `@val external setTimeout: (unit => unit, int) => float = "setTimeout"` instead.
- Strings processed at compile-time don't need escaping anymore.
  - Example: `let blockCommentsRe = %re("/\\/\\*([^*]|[\\r\\n]|(\\*+([^*/]|[\\r\\n])))*\\*+\\//g")`.
  - Fix: use `let blockCommentsRe = %re("/\/\*([^*]|[\r\n]|(\*+([^*/]|[\r\n])))*\*+\//g")` instead.
- Remove parsing of "import" and "export" which was never officially supported https://github.com/rescript-lang/syntax/pull/597 https://github.com/rescript-lang/syntax/pull/599
  - Example: `export type t = int`
  - Fix: `@genType type t = int`
  - Example2: `import realValue: complexNumber => float from "./MyMath"`
  - Fix2: `@genType.import("./MyMath") external realValue: complexNumber => float = "realValue"`

#### :rocket: New Feature

- Unicode is now supported in regular strings and chars (when the symbol fits). This is now going to work: `let str = "Σ"`. And, you'll be able to pattern match on unicode chars: `switch c { | 'Σ' => "what a fine unicode char" | _ => "unicode is fun" }`
- Doc comments `/** ... */` are now supported. Inernally, they are attributes, so are only valid at positions where `@foo` is allowed, or a syntax error is given. Similarly for module-level `/*** comments */` that can go where `@@attributes` go.

#### :bug: Bug Fix

- Fix printing for inline nullary functor types [#477](https://github.com/rescript-lang/syntax/pull/477)
- Fix stripping of quotes for empty poly variants [#474](https://github.com/rescript-lang/syntax/pull/474)
- Implement syntax for arity zero vs arity one in uncurried application in [#139](https://github.com/rescript-lang/syntax/pull/139)
- Fix parsing of first class module exprs as part of binary/ternary expr in [#256](https://github.com/rescript-lang/syntax/pull/256)
- Fix formatter hanging on deeply nested function calls [#261](https://github.com/rescript-lang/syntax/issues/261)

**Libraries**

#### :boom: Breaking Change

- **"Attributes not allowed here"**. If you see this error chances are you're using a ppx that needs updating to a new version.
  See an exampe of how to [update a ppx](https://github.com/zth/rescript-relay/pull/372)
  - Example: for `rescript-relay` 0.23.0 is not supported.
  - Fix: use `rescript-relay@beta` or the new version when released.
- Removed printing modules (Printf, Format etc) and related functions. Details of files added/removed: https://github.com/rescript-lang/rescript-compiler/commit/0fd8bb0e77c4b0e96a9647ac8af614305057003f.

#### :bug: Bug Fix

- Fix library issue with missing `bytes_to_string` https://github.com/rescript-lang/rescript-compiler/issues/5573 https://github.com/rescript-lang/rescript-compiler/pull/5589

#### :nail_care: Polish

- Several Belt / Js libraries are now converted to ReScript syntax, with corresponding comments in Markdown format suitable for hovering. See [#5361](https://github.com/rescript-lang/rescript-compiler/pull/5361).

**Playground**

#### :house: Internal

- Added `jsoo_playground_main.ml` as the rescript-lang.org playground bundle entrypoint

#### :boom: Breaking Change

- Removed Reason syntax support for the playground experience. See https://github.com/rescript-lang/rescript-compiler/pull/5375

# 9.1.4

## Build

- #5167 add dump subcommand so that

```
rescript dump path/to/file.cmi
```

Will dump the interface to a readable output, note this is integrated into the build system that the build will try to build it if it is not already there

- clean will clean its dependency by default.
  subcommand `clean -with-deps`, `-with-deps` is not needed any more
- hide most bsc options, officially supported bsc flags (this is not a breaking change, those internal options are still there but subject to removal in the future)

```
Usage: bsc <options> <files>
Options are:
Options:
  -w                        <list>  Enable or disable warnings according to <list>:
                            +<spec>   enable warnings in <spec>
                            -<spec>   disable warnings in <spec>
                            @<spec>   enable warnings in <spec> and treat them as errors
                            <spec> can be:
                            <num>             a single warning number
                            <num1>..<num2>    a range of consecutive warning numbers
                            default setting is +a-4-9-20-40-41-42-50-61-102
  -bs-g                     Debug mode
  -bs-D                     Define conditional variable e.g, -D DEBUG=true
  -e                        (experimental) set the string to be evaluated in ReScript syntax
  -v                        Print compiler version and location of standard library and exit
  -version                  Print version and exit
  -warn-help                Show description of warning numbers
  -warn-error               <list>  Enable or disable error status for warnings according
                            to <list>.  See option -w for the syntax of <list>.
                            Default setting is -a+5+6+101+109
```

## Syntax

- #432 bad error message for unterminated quote

## Compiler

- #5165 bad error message for uncurried type mistmatch
- #5169 fix a code gen issue with user defined `None`

# 9.1.3 (bug fix release)

## Build

- #5154 when toplevel package-specs get changed, its dependencies should be rebuilt
- #5152 Rebuild not triggered when deletion with nested modules
- #5153 when Different compiler version triggered,
  it should clean the whole dependencies instead of just the repo itself
- #5080 Add back -ws option for the build

## Syntax

- #425 fix CRLF handling for windows
- #414 Fix printing of underscore Pexp_fun sugar in context of Array.get
- #408 Don't parse Int token with suffices as hash ident for poly variants
- #410 Fix parsing of arrow type with objects in constructor declaration args
- #404 fix printing of Osig_module in outcome printer
- #402 Implement printing of `Otyp_module` in outcome printer

# 9.1

- Remove depercated APIs Js.Re.exec, Js.Re.test, Node.Fs.on
- #5014 #5063 #5027 the new ReScript CLI interface
  Thew new CLI is self explainatory:

```
rescript -h
Available flags
-v, -version  display version number
-h, -help     display help
Subcommands:
    build
    clean
    format
    convert
    help
Run rescript subcommand -h for more details,
For example:
    rescript build -h
    rescript format -h
```

- #5025 in place format support, this is subsumed into `rescript format` subcommand
- #5060 #5055
  Add formatting support for stdin/sdout
- #5053 #5050 clean up structural object semantics
- #5037
  Allows coercion from nullary types to int/string.
  This applies to collections types too
- #5029
  int polyvar is compiled into int.
  `#0` is the same as 0 except it is structually typed as `#0`
- #5023 generate interface file in rescript syntax by default
- #5021 makes int64 runtime payload small for just comparison
- #5019, #5017, #5016, #5015, #5010 improve error message
- #5008 don't trigger a rebuild if mjs file changes, fix an infinite loop in watch mode
- #5005 not depending on Format for Arg module, smaller size
- #4985 fix the schema of bsb on `dev` property
- #4967 #4986, #4984, #4971, #4972, #4969 Breaking changes
  Remove ocaml style classes while structural objects and structural typings are simplified. Js.t is no longer needed. If user does not know
  what ocaml style class is, this should not affect them.

# 9.0.2

- #4990 Fix an optimization bug introduced in 9.0

- #4982 pattern match over modules

Provide user with a sugar to pattern match over modules:

```res
let {length, cons} = module(List)
```

More discussions can be found [here](https://forum.rescript-lang.org/t/introducing-an-extension-to-make-pattern-match-works-on-modules/1196)

# 9.0

- #4933 update syntax bf6561bb5d84
  syntax changes listed [here](https://github.com/rescript-lang/syntax/blob/master/CHANGELOG.md#90)
- #4934 generate `@pure` annotations to help esbuild remove more dead code

- #4932 #4931 turn flow syntax checking from a error into warning 103, so it can be turned off as below

```res
@@config({
  flags: ["-w", "-103"],
})

%%raw(`
if (import.meta.hot){
  console.log('es6')
}
`)
```

The rationale is that flow could be not standard compilant so we need provide a work around, here
`import.meta` is something new in Ecmascript

- #4926 #4928
  _internal_ changes, move jscomp/syntax to jscomp/frontend to avoid conflicts

- #4924 #4927 better code generated for pattern match.
  Take advantage of the JS runtime, some predicates can be simplified

- #4920 #4925 support external-stdlib config

```
"external-stdlib" : "@rescript/std"
```

- #4922 #4923 \*breaking changes" Allow embed records in structural js objects

- #4908 #4919 #4917 #4916 #4914 #4913 #4910
  Get rid of camlp4 as a dev dependency, introduce an optimized visitor pattern
  generator, better performance, no object usage and less dependency thanks to wasm

- #4911 Relax uninterpretable attributes from error to warn to make ppx_deriving happy

- #4905 _internal_ add `Js_exn.anyToExnInternal`

- #4903 porting to open BSD/adJ

- #4902 for stdlib es6 artifacts ship .mjs instead of .js, so that
  on the user side, if they config es6 with .mjs, it will work out of box

- #4900 #4986 `'` in string literals does not need to be escaped

- #4893 _internal_ simplify numbers in JS IR

- #4892 #4891 _internal_ simplify boxed int operations

- #4890 clean up constant in lambda IR, fix a subtle bug when do constant folding

- #4888 #4881 support external in private block

- #4882 #4884 #4887 remove nativeint, not allow literlas like `3n`

- #4873 #4875 #4876 better code generation for pattern match

- #4870 fix typo in uncurried error message

- #4867 _internal_ clean up bsb_helper

# 8.4.2

- #4864 #4865
  Not install dev directory for pinned dependencies
- #4863
  for a package, only cmi/cmj artifact changes will trigger a rebuild

# 8.4.1

- Syntax submodule upgrades from 7f5c968 to 7cc70c9
- #4856 #4858
  Improve code generation for pattern match:
  Input:

  ```res
  type t =
    | A
    | B
    | C
    | D (int )
    | E (int)

  let f = x => {
    switch x {
        | A => 0
        | B => 1
        | C => 2
        | D (x) => x
        | E (x) => x + 1
    }
  }
  ```

  Output was:

  ```js
    function f(x) {
      if (typeof x !== "number") {
        if (x.TAG) {
        return x._0 + 1 | 0;
      } else {
        return x._0;
      }

      switch (x) {
        case /* A */0 :
          return 0;
        case /* B */1 :
          return 1;
        case /* C */2 :
          return 2;
    }
  }
  ```

  Now:

  ```js
  function f(x) {
    if (typeof x !== "number") {
      if (x.TAG === /* D */ 0) {
        return x._0;
      } else {
        return (x._0 + 1) | 0;
      }
    }
    switch (x) {
      case /* A */ 0:
        return 0;
      case /* B */ 1:
        return 1;
      case /* C */ 2:
        return 2;
    }
  }
  ```

- #4855 _internal changes_
  changes to compiler-libs will trigger a rebuild of the compiler, this allows us to
  see how changes of compiler-libs affect bsc.exe quickly

- #4850 replace ocp-ocamlres with a lightweight nodejs script, get rid of such dev dependency

- #4854 #4848 #4847 #4844 #4836 #4826 #4824

  Pinned packages support and `-make-world` respect changes of dependencies

- #4840 #4841 more robust handling of removing stale output

- #4831 use relative paths in the command line
  It will be expanded to absolute path right after the compiler see the path,
  such changes work better with the underlying ninja build engine, and should perform slightly better

- #4828 no need pass -o for compiling, inferred directly (with namespace support too)

- #4827 _internal_ the dev version of bsc now behave roughly the same as the released version

- #4825 fix a typo in the warning `%@string` -> `@string`

- #4823 introduce a new warning 109: toplevel expression is expected to have type unit
  It is turned on as warn-error by default. This warning is introduced to avoid partial application errors in a curried language

- #4822 more robust hanlding of : ignore warnings and warn-error when bsb is building dependencies

# 8.3.3

This is a bug release for 8.3.\*

- #4817 _internal_ add an option RES_SKIP_STDLIB_CHECK so that
  for a true monorepo, it does not need follow `node_modules` layout
- #4807 #4815 remove unused code in refmt parser _a lot_ (around 50_000 loc)
  on darwin, the binary size is dropped fom 9.69M to 8.48M
- #4808 add back basic-reason theme to avoid breakage for existing docs
- #4806 Fix broken ocaml build with gcc 10
- #4804 restore back-wards compatibility with `build statement` in generated ninja files
- #4803 fix the bsb build schema location in the error message
- #4802 proper error message when bsconfig.json is missing
- #4801 add a sanity check for name field in bsconfig.json to match real package name
- #4810 #4784 regressions for weird indentation in warning output

# 8.3.1

This is a minor bug fix release for 8.3.0

- capture warnings when rebuild without enforce warn-as-error
- #4716 internal, make ninja a submodule in dev process
- #4722 better dataflow for cases like `let {a;b} as obj = ...`
- no need call `caml_enter_blocking_section` for single threaded compiler
- #4739 fix the interaction of exotic filenames like `[id]` with the build system.

# 8.3

- #4694, #4712 improving/customizing the underlying ninja build system, better performance

- #4681, #4710 creating persistent lib/bs.compiler.log per each build for editor diagnostics

- #4688, #4707 better error message

- - #4702 remove nativeint module which is not meaningful on js platform

- #4701 support both `bs.val` and `val` attributes, in the future to recommend the shorter ones

- #4693 Fix the compiler runtime issue, always flush err_formatter when at_exit

- #4687, #4689, #4691 allow user to customize js file extension in bsconfig.json (checkout the schema )

- #4685, #4624, #4690 allow more character set in filenames to make rescript play better with react native and next.js

- #4684 fix the raise of Sys.is_directory, make bsb works better with Emacs temp files

- #4679 better error message for nonrec GADT

- #4671, #4678 better strategies to remove stale output for the build system

- #4676 (internal) add Config.syntax_kind so that some changes in super_errors can be made upstream

- #4650, #4656, #4657, #4662 always warn-as-error while not degrading user expereince (with the help of build system)

- #4661 (internal) not depending on upstream compenv module

- #4639, #4642 refined static analysis to generate better code

- #4636, #4641 es6 default import support

- #4638 clean up the confusing error message over uncurry label

- #4637 remove unneeded mention of BuckleScript in uncurried message

- #4623 better data flow inference for common pattern: `let {a,b,c} = ...`

- #4622 add html element & observer phantom types

- #4618 fix combination of bs.obj with bs.as so that bs.as can carry more kinds of playload

- #4613 (internal) pass down @inlined attribute from upstream. (the info is passed down, how to make use of it is not done yet)

- #4609 Lift the restriction that user can only define a type with less than 256 constructors

- #4606, #3961 (internal) use is_a_functor from upstream instead of guessing

- #4605 (experimental) take `@@inline` attribute into consideration for functions

- #4604 enhance Random module

- #4600, #4599 fix missing bounds checking for Bytes.set

- #4597 fix Js.Array and Js.Array2 the wrong return type for `from` method

- #4513 better error message when interface/implementation mismatches (done in commit db485f1)

# 8.2

- `bsc -fmt myFile` now changed to `bsc -format myFile`

- #4573, #4565, #4559, #4558, #4556, #4554, #4553, #4550 introudce string literal types

- #4580 #4581, #4582, #4463, #4583 relax bs.as to allow object literals instead of json, so FFI below is allowed:

  ```ocaml
  external fff0 : int -> int -> (_[@bs.as {json|[undefined,undefined]|json}]) -> int = "say"
  [@@bs.val]

  let testUndefined () =
    fff0 1 2
  ```

- #4570 refine purity analysis so that object literals in raw will be considered pure

- #4548 #4555 fix ghost locaption in empty array

- #4540 optimize code generation for recursive modules
- #4530 internal -color option default to always

- #4569 emit a warning for use of `` ( [ `a| `b] [@bs.string])  `` since it is no longer needed
- #4531 better generated js code for belt
- #4526 add `bsc -fmt file` option, format into the new syntax
- #4495 enable newish es syntax in raw

- #4491, #4492, #4493 fix a bug when printing a single object literal as statement, optimize this case into a nop

- #4482, #4480 disable user to redefine `unit`, `true`, `false`
- #4474 #4465 [reactjs] add support for ref argument inside of React.forwardRef type applciations
- #4473 adding an experimental new syntax
- #4470 tweak error message for not found record fields/constructors

* bug fixes

- #4572, #4585 fix a corner case for ffi to allow such bindings:
  ```ocaml
  external get : _ -> _ -> _ = "" [@@bs.get_index]
  ```
- #4589 fix building failure on freebsd
- #4524, #4519 fix an inlining bug
- #4505 #4502, fix bad error message in bsb -bla

* internal

- #4497 #4507, #4516 compiler performance improvement

# 8.0

- Code generation

* #4308,#4309, #4397 #4403 #4404 #4409 variant as objects
  ```
  A (0,1)
  ```
  now is
  ```js
  { TAG : /*A*/0, _0 : 0, _1:1 }
  ```
* #4399 remove magics in Belt.List to prepare new data representations
* #4405 polyvar as objects
  ```
  A 1
  ```
  now is
  ```js
  {HASH:MAGIC_NUMBER, VAL:1}
  ```
* #4331,#4332 #4337,#4339, #4338, #4337 Encoding exception as dictionary, add stacktrace support
* #4322, #4325,#4326, #4364, #4383, #4371 lazy values as objects, make `caml_update_dummy` generalized
* #4456, #4458 optimize String.make
* #4447, #4442 improve arity inference over raw named function expression
* #4413 changed internal encoding of Some ((Some .. None)), not relying on physiclal equivalence, friendlier to serialization
* #4379 make bs.config take effect ASAP, however, it can not happen befor parsing.
  This meangs, it won't have effect over flags like `-bs-D` when it happens in lexing.
* #4426, #4428 apply bs.inline to float literals
* #4378 apply bs.inline to int64, proper error for not supported types
* #4425 optimize `bs.as "0"` to allow users to turn record representation into array when needed
* #4407, #4423 Fix compatiblity layer between debug mode and none-debug mode
  - For exmaple, `A (1,2)` are equal for code generated either in debug or non-debug mode
* #4422 remove Unix module from stdlib
* #4421 special encode list as `{hd : v0, tl : ...}`
* #4420 remove legacy jsx v2

* #4390 less parens for `bs.as` json literals
* #4245, #4385 breaking changes: enable strict-sequence, strict-formats by default
* #4304, #4293 better code generated for string interpolation

- Fix

* #4451, #4454 fix imprecise locations over pipe
* #4442 fix gentypeconfig.language parsing
* #4430 when cleaning generated files, use `langauge` from `gentypeconfig`
* #4324 fix react-hooks theme name field

- Libs

* #4443 provide a best effort generic seralization mechanism
* #4427 better error message for non-existing module in `sources[n].public`
* #4414, #4419 better error message for cases like below
  ```
  Error: This expression should not be a function, the expected type is
  (int bounce -> 'a bounce [@bs])
  ```
* #4416 fix typo (unrecognized primitive -> unrecognized primitive)
* #4408 [playground] fix jsoo_refmt_main, remove load_modules (uneeded)
* #4395 fix jsoo_refmt_main, delete playground folder
* #4394 repl.js: add dev mode
* #4393 Playground: bring back load_modules API
* #4389 React JSX ppx: better error message for missing labels
* #4388 [jsx] fix unused pattern warnings
* #4380 [jsx] remove bs.config handling in jsx ppx, use bs.config.flags instead
* #4376 remove Math.imul polyfill, inline Math.imul
* #4370 remove deprecated support for `fun%raw`
* #3845, #4367 fix `output too many parens for callback`
* #4359 [jsx] rais error if creating react.component with unnamed argument
* #4364 remove customised formatter for exceptions
* #4358 change reasonreact version for templates
* #4351 force binding location on the actual make binding

- Internal tools/refactoring

* #4460 bspack is a stand alone file not relying on c stubs
* #4459 bsb customized command line parsing, prettier output over `bsb -h`
* #4455 simplify bsb_helper command line parsing
* #4458 clean up lexing runtime, stay close to lexing.c
* #4441 remove unused Obj.set_tag
* #4438 tweak post-processing after linking, better constant substitution
* #4429 #4431 #4435 minor breaking changes
  - more compatct encoding of .bsbuild
  - flatten dev gropus
  - for files in dev directory they can refer each other
* #4402 move `caml_set_oo_id` into `caml_oo` module
* #4392 remove unused return_exp in J.ml ast
* #4387 fix a build bug when no mli provided, add reason-react for testing
* #4366, #4373 update polymoprhic comparison not relying for lazy values
* #4372 vendor jsoo byte code, build playground on the fly
* #4354 `bstracing -all` can handle multiple build sessions

# 7.3.2

- #4315 synup super_errors for better uncurry error message
- #4335 fix js_date.setUTCTime
- #4343 fix regex syntax checking for empty or comment string
- #4351 precie binding location for reasonreact jsx

# 7.3

- #4235 #4237 #4241 #4244 #4240 generalized uncurry work
- #4255 #4258 #3953 code generation: compiling unit to `undefined`
- #4288 code generation: improve module alias code generation
- #4287 code generation: meaningful names for pattern match
- #4286 code generation: better code generation for loops
- #4224 #4262 code generation: eleminate intermediate variables when inlining
- #4198 #4228 remove some long deprecated APIs, Js.Math.pow_int
- #4257 docs: add docs about Belt.Id.comparable
- #4256 tweaks to super error message
- #4284 regression fix: better dumping cmi files to avoid scary names
- #4285 #4268 turn off warning 20 by default (which produces false alarm)
- #4283 tweak react-hooks template
- #4270 #4273 deriving abstract free in belt, belt no longer relies on such extension
- #4272 code generation: better handling of option unpacking
- #4269 not rely on `npm link` for bsb templates
- #4266 #4265 fix belt.MutableMap
- #4259 consistent warning docs in `bsc -warn-help`
- #4251 remove String.prototype.polyfill
- #4250 adding `-unboxed-types` option (where @unboxed attribute may not be needed)
- #4217 make compiler int64 encoding agnostic

# 7.2

- #4211 #4210 optimize int64 performance, Int64.to_string (10x faster), Int64.neg etc
- #4209 add a space after "acquire lock" in bsb error handling
- #4208 #4206 let%private support
  ```ocaml
  let %private  x = 3
  ```
  `x` will not be exported
  ```ocaml
  module N = struct
    let %private x = 3
  end
  ```
  `x` will not be exported by N
- #4196 fix printing indexed operators
- #4177 #4180 support `[@@@bs.config {flags = [| ".." |] }]` per file level to allow file level special flags

- #4158 #4157 #4166 #4168 loading stdlib from memory, no postinstall needed
- #4152 support copyright style comments preserved in JS
  ```
  [%%raw "//copyright ]
  ```
  copyright will be preserved in output js
- #4191 #4189 add a flag -bs-unsafe-empty-array for easy transition (regain polymorphism for empty array), this is a temporary flag which will be removed eventually

- #4190 (internal) remove bsdep which is not used
- #4188 better encoding around internals for performance and size
- #4155 fix React PPX regressions from 7.1.0 which caused a type error when writing recursive components.
- #4185 remove stale tasks.json in bsb themes for vscode, leave it for users to keep it up to date
- #4159 #4161 #4182 improve the startup time, reducing both the size of cmi and cmj
- #4179 (internal) remove bsppx, use "bsc.exe -as-ppx" for editor tooling
- #4171 add a warning for using `fun%raw`, use `[%raw]` directly
- #4169 An escape hatch for function level comments
- #4164 #4162 #4165 make code generation platform agnostic (not depending on printf either)
- #4164 add Node.Buffer.toStringWithEncoding
- #4150 Grab the hostname from window.location when conntecting to websocket for react-hooks theme
- #4143 better compilation of optional arguments
- #4142 fix yarn start command
- #4140 docs: update README in basic reason template

# 7.1.0

(it was 7.0.2 but bumped into 7.1.0 due to a breaking change introduced in 7.0.2)

- #4131 support `bstracing -C`

# 7.0.2

- #4117 Upgrade to Reason 3.6.0 @ 8f71db0
- #4097 introduce a js parser for syntax checking inside raw.

  We can now tell whether the code inside raw is a function or not and the arity of raw function, so

  ```ocaml
  let f = [%raw{|function(x){return x}|}]
  ```

  ```ocaml
  let f = fun%raw x -> {|x|}
  ```

  will be treated the same, to make FFI simpler, the special form `fun%raw` will be discouraged.

- #4090 #4087 fix the unsoundess issue of Js.Array.push
  now the empty array `[||]` won't have a polymorophic type, it will have a concrete type.
  This is a bug fix but also a breaking change
- #4038 Duplicated package warning for symlinked folders
- #41112 #4111 #4067 #4101 provide websocket error better error message and better docs

- #4108 fix warning concat in some edge cases (bsb)
- #4100 make node process exit return 'a instead of unit
- #4098 restore encoding int64 using a tuple for compatibility reasons

- #4114 fix SPA mode watcher path in react-hooks template

- #4199 Change ReactJS PPX to avoid modifying locations of existing code (better integration with editors)
- #4122 toplevel [@@@warning "+101"] works for our own warnings (apart from OCaml ones)

  `bsc -warn-help` listed several of our own warnings

  ```
  101 BuckleScript warning: Unused bs attributes
  102 BuckleScript warning: polymorphic comparison introduced (maybe unsafe)
  103 BuckleScript warning: about fragile FFI definitions
  104 BuckleScript warning: bs.deriving warning with customized message
  105 BuckleScript warning: the external name is inferred from val name is unsafe from refactoring when changing value name
  106 BuckleScript warning: Unimplemented primitive used:
  107 BuckleScript warning: Integer literal exceeds the range of representable integers of type int
  108 BuckleScript warning: Uninterpreted delimiters (for unicode)
  ```

- #4060 #4057 add unboxed type support

- #4078, #4069 better code generated for cases like `match x with true -> ..| false -> ..`
- #4075, #4065 allow emoji in folder name
- #4074 allow defining a custom hostname for websocket
- #4064 fix shake_compile prefix & code param order
- #4053 use setImmediate for rebuilding to fix watch mode for some specific editors
- #4050 support pipe first poly variant
- #4049 Add support for custom underscored namespace
- #4018 #4020 #4028 #4031 #4037 #4048 #4042 #4041 #4040 improve compiler performance (optimize hash base data structure)
- #4039 upgrade refmt (various bug fixes)
- #4006 #4029 fix misleading error message
- #4025 #4026 fix corner case of code gen for empty object literal
- #4024 Playground: update repl.js and docs to support jsoo 3.5.1

# 7.0.1

- #4009 #4011 fix ocaml type checking bug (cherry pick)
- #4000 #4010 add react-starter theme
- #4005 fix windows installing issues

# 7.0.0

- #4003 not doing ast invariant checking, leave it to us (faster compilation)
- #4002 upgrade ocamldoc in 4.06, fix document build
- #4001 tweak error message
- #3999 #3987 fix ppx reactjs regression keep attributes on object fields
- #3998 #3996 less strict check for duplication in record labels
- #3996 #3969 fix refmt upgrade regressions
- #3982 bs.as for record support (language level feature)
- #3989 #3993 check renamed label is unique when using bs.as
- #3985 more precise runtime information passed down from upstream, fix a corner case of compiling ocaml class
- #3986 more precise runtime information passed down from upstream, add module alias comments in generated code
- #3991 #3980 fix a corner case when printing js object in statement position
- #3977 #3978 not relying on ref internal for the runtime
- #3976 add bs js playground reason support
- #3974 bsb tweak react hooks template README
- #3971 docs about format of lib/bs/.bsbuild
- #3967 #3973 fix recursive value initialization
- #3972 upgrade repl.js to 4.06.1
- #3890 Fix typo in readme
- #3898 #3900 #3911 #3913 #3915 #3925 #3928 #3929 #3932 #3936 #3934 OCaml record as Js object
- #3945 sync refmt 3.5.3
- #3916 add large ocaml object test
- #3935 #3931 partial fix for recursive values inside recursive modules
- #3917 #3926 speicalize all ref handling (prepare for js object interaction)
- #3918 use folders from esy ocaml for snapshots
- #3920 remove size field which is never used
- #3921 add queue_402 for testing recursive values
- #3912 add -bs-noloc opton for easy debugging (when using -dparsetree -dtypedtree)
- #3927 more tests for records
- #3901 internal rewrite float_of_bits to not rely on int64 representation
- #3903 Fix invalid json in hooks template
- #3905 Fix int64 test specification
- #3906 remove optimizations relying on int64 internals which is fragile when changing into bigint
- #3907 remove some transformations in printer
- #3893 specialize code generation for Sys.os_type better code for stdlib
- #3899 add missing optimization `let _ = xx in yy`

- #3878 add Belt.Option.forEach
- #3941 remove null_to_undefined since type is specialized
- #3943 fix SPA mode regression for hooks template
- #3944 #3956 add spacing to variant formatter
- #3950 fix react-hooks watcher websocket support
- #3954 alias result type using stdlib `result`
- #3955 update ¨CONTRIBUTING file
- #3959 internal, remove alias_table which is not needed
- #3960 add test case for functor coercion
- #3962 #3960 set env var `BSB_PROJECT_ROOT` for bsb
- #3965 better inline heruistics
- #3966 #3897 improve module coercion code gen in strict subtyping
  Deprecations
- #3889 remove deprecated light names in bs.deriving abstract

# 5.2.1 (2019/10/16)

Fixes

- #3884 (not using temp file when creating cmt for ocaml 4.06 only)
- #3877, #3881 Pattern match bug over list of integers
- #3875, #3879 regression introduced in 5.2.0 over pattern match optimization
- #3865 consistent name mangling when compiling modules into object
- #3852, #3870 for module with all module aliases and no interface file, always make it pure (treat it the same as namespace file)
- #3874 internal bug fix for ocaml cmpiler
  Codegen
- #3880 optimize pattern match for (string|int) option
- #3866 update react-hooks template
- #3843 mitigate windows anti-virius issue

# 5.2.0 (2019/09/23)

Features

- #3803 Add a -install flag for mono-repository improvement for parallel compilation
- #3790 #3802 #3799 #3792 #3836 Compile locla modules to objects and clean up
- #3836 initial support of esy
- #3780 Better code generation for if branches
- #3799 Improve code gen, better code equality for block
- #3778 #3770 Improve pattern match compilation against the outer-most staticfail
- #3764 better code gen for lazy evaluation
- #3822 allow `f##"Content-Type"` for uncommon property name
- #3810 annoate constructor names in pattern match compilation
  Fixes
- #3809 Escape question mark and ampersand to special chars
- #3805 #3796 Fix stale builds (module alias + namespace interaction)
- #3777 More friendly error message for invalid package name
- #3794 Calling genType from bsc instead from the patched ocaml compiler
- #3784 avoid trailing white space in case branch
- #3781 #3783 quote package path properly
- #3793 pass bs-version to genType
- #3674 installation from master works out of box
- #3823 fix reason language server

Docs

- #3795 Fix docs for stringifyAny
- #3788 Rename getUnasfe to getUnsafe
- #3830 fix isSortedExample
- #3829 fix mapWithDefault example
- #3828 fix getExn example
- #3827 fix partition example
- #3826 simplify truncateToLengthUnsafe example

# 5.1.0 (2019/08/15)

Features

- #3731 #3734 #3724 #3714 enable bsc for reason, so that for one file, `bsc hi.re` works
- #3671 add tool `bstracing` to visualize the building process
- #3730 #3738 Code gen: simplify `return undefined` as `return`
- #3713 support ppx with arguments (extended the schema)
- #3708 #3701 respect NODE_PATH when resolving node modules

Fixes

- #3699 Exit code from bsb in watch mode should be 0 instead of 2
- #3692, #3693 fix "cyclic dependencies error is swallowed"
- #3530, #3690 best effort support for shared library support
- #3683, #3678 Docs: fix example in Belt.Array
- #3657, #3669 Fix "For dependencies with namespace, the namespace file is always rebuilt"
- #3666, #3668 Fix "Ninja fails to compile on alpine linux "
- #3667, #3664 Fix "Warning number does not concat properly in some cases"
- #3662, #3515 Fix "bsb doesn't work with non-Unicode characters in the file path "
- #3653, #3519 Fix "[@react.component] vs .rei " in 4.06 branch
- #3655 Improve OCaml version file error
- #3652 Fix pnpm install (again)
- #3651 Fix "React PPX: Show warning 26 on unused props with default value"
  Internal
- #3711 not inlining self recursive functions
- #3740 enable backtrace by default for compiler in dev mode
- #3705 dump package path in .sourcedirs.json for troubleshooting
- #3698 better data format for .bsdeps
- #3680, #3684, #3677, #3675, #3672 better encoding for .bsbuild
- #3673 strip the binary by default on \*nix platform
- #3658 #3545 fix a bunch of edge cases with dev build
- #3643 Fix nasty out of bound error in string/bytes access

# 5.0.6

Fixes

- #3648, #3647, #3645 make sure bsppx.exe (used by editor tools/Merlin, Reason Language service) behaves consistently with bsc.exe

- #3643 fix a hidden out of bounds bug

- #3642 pass down ninja internal flags in combination of `bsb -make-world`, for example `bsb -make-world -- -d explain`

- #3641 fix pnpm install
- #3635 fix debug mode runtime crash
- #3633 fix bs dev dependency issue

# 5.0.5

Fixes

- #3615 pruning stale build artifacts in bsb, more robust to file changes (moving files around, renaming)

- #3609, #3914 Fix a fatal error in code generation
- #3598, #3595 Fix code generation when toplevel binding is partial match (edge case)
- #3588 Fix double quote -ppx argument on windows
- #3577 fix webpack file serving for direct route access
- #3574, #3566 Fix code generation when some built in module names are reused
- #3572, #3570 fix infinite loop in bsb -w (edge case)

- #3558, #3557 fix missing Js.MapperRt module (playground js)
- #3555, #3546 bs.deriving `accessors` add support for GADT
- #3553, #3549 Fix code generation for leading zero float (edge case)
- #3474 fix bad error message when bsconfig `dev` and `non-dev` overlap

- #3532 add missing docs for `Js.error` and `Js.trace`
- #3536 fixing nesting `|.` issue
- #3519 avoid `'a array` manifested in external generated signature which causes inconsistent signatures. The concrete issue is that when adding `.rei` file for `[@react.component]` it triggers not match type error
- #3534 correct commands for building vendor OCaml from ocaml.tar.gz
- `*` enforce the rule that a module has to contain `.ml` or `.re` file, interface only file is not supported

Features

- #3600 allow user to polyfill missing c stubs
- #3613, #3612 add a warning number 105 (on by default) for cases as below

```ocaml
external f : int -> int = "" [@@bs.val]
```

Such ffi declaration is fragile to refactoring when changing names of `f`

- #3587, #3571, #3568 simplify debugger mode, `debugger.chrome` is not needed to turn on debug mode

Internals

- #3556, #3554 allow test reason files directly
- #3594, #3586, #3580, #3575 upgrade ninja to a customized more performant internal version

# 5.0.4

Features

- #3523, #3516 Fusing react-jsx ppx as a flag

Docs

- #3522 add BS_VSCODE variable docs

Fixes

- #3540, #3482 remove unsupported items in the bsconfig.json schema
- #3539, #3474 fix bad error message when a repo has same name for two modules
- #3538, #3532 update docs
- #3536, #3537 fix nesting (|.) ppx issues
- #3519, #3535 fix external declarations that can not be generalized (uncovered by react jsx ppx v3)
- #3534 fix commands building from ocaml.tar.gz
- #3527, #3525, #3504, #3500 playground upgrade
- #3518, #3507, #3517 not emit warnings for dependencies
- #3515 fix on binding renameSync
- #3508 tweak error message for syntax error
- #3506 sync location and optional fixes for new jsx ppx
- #3501, #3505 fix inconsistency between Js.String and Js.String2
- #3502, #3503 fix pipe syntax on qualified opens
- #3492, #3499 fix code gen in external when apply bs.uncurry to (unit -> ..)
- #3496, #3495 fix 'bs.module isn't being resolved relatively correctly'

# 5.0.1

Features

- #3479 add a theme named react-hooks for the new ppx
- #3476 add bs.inline support for literals (int, string, bool) so that it gets a stronger guarantee for inlining
- #3473 upstream reason@3c6a9ca98
- #3470,#3466 ract jsx ppx

Fixes

- #3455 fix polymorphic comparison and equality for js date
- #3465 fix brutal console.clear
- #3468 add BS_VSCODE to disable -super-errors, which works better with vscode problem matcher

# 5.0.0

Features

- #3418 sync up with refmt 681c491ba760cdf3b49f92297c3dab1703682808
- #3395, #3417 better gentype support (gentype.import)
- #3412,#3416 Warning against usage of `string_of_float`
- #3414, #3415, #2893 allow usage of ` a |. M.(f a b)`
- #3403 first class bs.variadic support
- #3402 in watch mode, clear the screen upon rebuilding
- #3397 add ignored-dirs support in bsconfig.json
- #3377, #3376 add Linux prebuilt support for official release
- #3372 add Belt.Array.getIndexBy
- #3357, add `-bs-cmi-only` flag support to bsc so that no js emitted
- #3356, #3354 add gentypeconfig support in bsconfig.json
- #3352 fix minor mistake in Js.Dict.values doc
- #3329 Allow namespace in bsconfig.json to be customized
- #3334 Add Belt.Array.getBy
- #3204, #3208 add bs.deriving {light} support to allow short names
  Fixes
- #3413, #2893 deprecate Js.Array.join
- #3407, #3408 rebuild when ppx binary changes
- #3406, #3399 fix the interaction between external and relative paths
- #3393 deprecate Node.Fs.Watch.on in favor of Node.Fs.Watch.on\_
- #3315 depercate Js.Re.test, Js.Re.exec in favor of Js.Re.test*, Js.Re.exec*
- #3386, #3387 fix a codegen in with bs.raw
- #3386 make it more forgiving when interact with Js functions with arity 0
- #3381 remove golang as a dev dependency

* #3388 (breaking) Fix Js.Re.(splitbyReAtMost, splitByRe) binding

- #3332 remove `-bs-gen-tds` from docs in favor of gentype

# 4.0.17

Features

- #3229 true seperate compilation, incredible perf for incremental build

Fixes

- #3226, #3223 absolute path generated in recursive module path and `assert false`
- #3220 ppx-flags & scoped packages
- #3214 shadowing of js Promise constructor
- #3213 Allow build to be re-entrant to deal with yarn issues

# 4.0.10

Fixes

- upstream a bug fix for refmt
- Fix installation issues

# 4.0.8

Features

- Support OCaml 4.06 under a config

* #3146 support `#if 1` and `#if 0` in the built-in conditional compilation language
* #3159 Add Node.Buffer.concat
* #3181 sync in refmt 9fcbbca
* #3185 better performance in compilation, not reading runtime cmj files when not needed

Code gen

- #3134 Better arity infer when using first class module as function
- #3169 allow _ in bs.raw so that `fun%raw a _ -> ` works
- #3170, #3171 better code gen for bs.raw
- #2967 bs.variadic attribute (bs.splice still works)
  Fixes
- #3154 Fix binding `Js.Dict.get`
- #3132 Fix `int_of_string` semantics in an edge case
- #3142 Fix the combination of bs.as and unicode
- #3177 Webpack dev server mode
- #3180 clean up .gen.js/.gen.tsx for gentype

Docs

- #3133 Tweak Belt docs
- #3136 Fix typo in react and react-lite tempaltes
- #3161 improve perf of some functions in String module

# 4.0.7

Features

- #3072 Add List.filter/WithIndex and List.keep/WithIndex

Fix

- #3084,#3083 optimization triggers exception
- #3085 Wrong optimizer
- #3105 A corner case of optional encoding

Code gen

- - #3073, #3079, #3080 no arity tweaking. Function with unit as argument will have arity one
- #3078 better codegen for switch
- #3088 better codegen for if statement

# 4.0.6

## ReasonML synced 76b27

Fixes

- #3064 upgrade `webpack-cli` to fix broken `npm run webpack`
- #3054, #3502 fix some potential bugs in codegen
- #3047 handle null values correctly in the devtools custom formatter
- #3036 fix #3018 about dom in playground
- #3017 _important_ fix #3010 nodejs browser loader evaluated code twice

Features

- #3051,#3039 add List.keepWithIndex, reduceWithIndex
- #3046 add Js.Global.setTimeOutFloat and setIntervalFloat

Docs

- #3603 add documentation to Belt.Result
- #3031 fix typo in Belt.Option.flatMap example

# 4.0.4

Fixes

- #3001 fix regressios in refmt
- #2986 #2973 #2974 fix bsb websocket exit error
- #2983 #2988 determinsic behavior
  when NINJA_ANSI_FORCED=0 no color
  when NINJA_ANSI_FORCED=1 yes color

# 4.0.3

Fixes

- #2956 clean re.js for genFlow proj
- #2970 remove one obsolte error
- #2970 address one regression from refmt

# 4.0.2

Fixes

- #2963 fix ppx-flags quoting issue

Features

- #2951 sync up with reason
- #2964 customize ninja to make output less verbose
  Add NINJA_ANSI_FORCE env variable support so that third party tools running bsb can still preserve colors
- #2960 add tea theme support
- #2959 less verbose bsb output
- #2958 make `bsb -init` more forgiving

# 4.0.1

Fixes:

- #2949 fix optional regression
- #2946 fix react-lite theme on Linux

# 4.0.0

Fixes:

- #2832 fix compiler crash
- #2837 `toFixed`, `toExponential` too strict
- #2841 fix some inconsistency betweeen debug mode and release mode
- #2865 fix reload latency issue in react-lite theme
- #2864 fix parallel build random failure
- #2874 consistency check for global bsb and local bsb
- #2914 Fix bug on Windows where path has colon in command line arg
- #2919 fix return value of `Js.Date.toJSON`
- #2921 bs.deriving label -> labelGet, the `label` accessor is deprecated
- #2924 rename Js.Nullable.test -> Js.Nullable.isNullable
- #2923 fix ghost location in error message
- #2931 fix a codegen bug in optimization pattern match

Features:

- #2280 prettier output in debug mode (chrome custom formatter)
- #2823 add build-success hook

```
bsb -make-world -w -build-success 'your_script'
```

- #2856 provide websocket intergration with bsb
- #2858 add react-lite theme hot module reloading without webpack
- #2873 add Belt.Array.sliceToEnd
- #2825 Add Belt.Array.partition
- #2882, #2885, #2886, #2889, #2890,#2894, #2896, #2897,#2898, #2900
  #2901, #2905, #2907, #2908, #2909, #2912, #2913
  unbox optional and code optimization based on type kinds

- #2910 fix optional inline regression, better codegen for optional equality
- #2904 fix Js.Date.parse binding
- #2899 Add Dom.htmlFormElement and Dom.htmlInputElement types
- #2910 Improve package not found message

- #2916 optimize value based optional
- #2918 adapt polymoprhic comparison for the new optional representation
- #2917 remove trailing `return undefined`
- #2935 comments in codegen for `ref` generation
- #2863 optimize away unused blocks

# 3.1.4

Fixes:

- Put back the deprecated `Js.to_bool` and `Js.Boolean.*` for a little bit longer to avoid breackage in userland. These functions are all deprecated and don't do anythinng anymore, since we compile `bool` to `Js.boolean` directly.

# 3.1.0

Features:

- #2809, #2806 Sync up with latest reason
- #2805, allow `x |. Some `
- #2797, #2771 `-bs-g`
- #2793 more bindings to Js.Console
- #2621 add Belt.Result module
- #2760 add Belt.Array.unzip

Perf:

- #2808 better code gen for if then else
- #2804 make HashSet.String size smaller

Fixes:

- #2812, compatibility with Node 10
- #2789, fix Weak.length
- #2790, fix Belt.Set performance issue
- #2786, fix polymorphic compare on nullables
- #2781, improve location info on bs.deriving abstract
- #2776, lift the function limitation on bs.deriving abstract
- #2752, fix binding Buffer.toString

# 3.0.0

Features:

- #2740, #2726 Generalized safe/cleaner embedding raw function (https://rescript-lang.org/docs/manual/latest/embed-raw-javascript)

- #2687, #2665, #2663 bs.deriving abstract type, a powerful way for idiomatic JS and FFI

- #2696, #2742, #2706, #2711, compile OCaml boolean as JS boolean
  Breaking change to your code path relying on `Obj.magic` and `bs.raw`

- #2741 add Node.Buffer.fromStringWithEncoding
- #2737 add Js.Json.stringifyWithSpace
- #2728 add console.error and console.trace
- #2666 add List.sort to belt
- #2664 pipe syntax support tuple
  `obj |. method a b ` and `obj |. (m1 , m2)`

Perf:

- #2676 beter optimizations for tuple allocation

Docs:

- #2730, #2729, #2733, #2722, #2701, #2699 More docs to Belt

Fixes:

- #2657 more intuitive polymorphic comparison with objects
- #2686 playground unicode
- #2720, #2719, #2718, error message enhancment
- #2731 not inlining function contains `raw`
- #2672 Fix ci
- #2652 fix Buffer name mangling on Node
- #2642 weird indentation in generated code

# 2.2.3

Features:

- #2646,#2622 Adding Belt.Option
- #2342, #2624 (|.) pipe syntax for t first convention
- #2589 Expose Id.MakeComparable functor
- #2587 Added production ready settings for react theme
- - remove refmt syntax version 2

Performances:

- #2438 using concrete predicates for integer comparison
- #2584 better handling of if then else common sub expression

Fixes:

- #2303 defining or using a module named "Block" causes runtime errors
- #2616,#2612,#2554 better error message
- #2352 return value of assignment expression
- #2413 no break generated after return statement in some code branches
- #2633 [@bs.string] in FFI
- #2608 short-circuiting of && fails due to extraction of variable
- #2559 fix Bytes.create semantics
- #2638, bsb -w on windows freez
- #2448, js_int.ml not installed on windows

# 2.2.2

Features:

- Upgrade with latest reason syntax (native unucurry support etc)
- #2531 add missing functions in Js.Nullable fromoption/toOption
- #2527 Belt.List.shuffle

Fixes:

- #2503 bs.string and bs.obj interaction
- #2549, #2548, $2548, #2542, #2541 improve error message

# 2.2.0

Features:

- A beta release for the new stdlib called Belt
- #2436, #2381, #2377, #2353 bs.deriving abstract support

Performances:

- #2452 specialized comparison with Js.null, Js.undefined, Js.boolean
- #2412, provide specialized primitives for comparison with null/undefined
- #2361, better optimization for temporary tuple
  Fixes:
- #2451 better error message when arity mismatch for reason syntax
- #2399, turn partial application warnings to error in react template
- #2465 build on FreeBSD
- #2450 ignore bsb.lock
- #2356 ship build-schema.json
- #2489, #2464 capitalize names in combination of '/'
- #2459 subdirs:true by default for templates
- #2428, fix trailing space on react-jsx
- #2401, stop tab-aligning imports for smaller diff
- #2383, drop bs.deriving attribute after post-processing

# 2.1.0

Features:

- #2282, #2280,#2272,#2271,#2270,#2262,#2260,#2255,#2253
  Automatically derive js converter between ocaml and Js values
- #2238, #2225, #2221
  Make the compiler relocatable
  prebuilt compiler (this release for Mac/Win)
- #2276 update reason syntax@d0d18
- #2229 improve error message with regard to `@bs`
- #2266, add Js_global.(encode|decode)URI(Component) bindings
- #2220 make watcher mode in linux accept ninja progress animation
- #2163 better hints for binding module name
- #2187, #2186, #2179 add two warning numbers 101, 102 for polymorhic comparisons
  and unused bs attributes

Performance:

- #2269 type specialized comparison also applied to nullable polymorphic variants
- #2208 type specialized comparison allpied to nullable variants
- #2213 refine caml_obj_dump into caml_array_dup better array initialization code

Fixes:

- #2316 Pattern match with exception case and a single catch-all pattern is optimized incorrectly
- #2318 no absname in Match_failure
- #2250 #1285, fix code gen for object oriented code
- #2278, #2274 fix fatal errors regression and syntactice fatal errors(-werror A) don't stop building
- #2259 fix fatal errors don't stop generating cmj file
- #1972 bsb -init does not rely on `npm link` on \*nix platform
- #2207 nop rebuild to work around yarn bug
- #2226 kill bsb -w when stdin is closed
- #2184 bsb should exclude -I empty dirs

# 2.0

Features

- update reason3 syntax

# 1.10.3

Features:

- #2112, introduced a key `suffix`, so that user can
  choose `suffix : ".bs.js"`
- #2138, in combination of `.bs.js` suffix and `in-source` build,
  bsb is able to remove stale build artifact
- #2091 bsc xx.cmi will print xx.mli so users can generate
  mli in the beginning. `bsc -output-re xx.cmi` will print
  it in reason syntax
- #2096, clorized ninja build output

- #2120 better error message in the location of `{json||json}`
- #2123 avoid namespace leaking in types
- #2130 make Sys module not break React Native bindings
- #2159, #2165 enhance user expereince of bsb (less verbose, status bar when failed)
- #2134, allow people to make customized playground via a plugin

Fixes:

- #2157, fix unnecessary rebuilding when adding files with namespace option on
- #2145, fix bsb unnecessary rebuild issues
- #2150, fix an edge case of comparison between cyclic value
- #2140 tweak invalid npm package error message
- #2080, #2094 bsb -w can detect multiple processes running
  so no race condition
- #2097 default warning with "-30"
- #2101 fix bs.splice error message
- #2102 fix reason printer bug
- #2089 more logs when ocaml fails to build
- e16cbd03c64eb2b7e99570abdc29f5799778835f fix a binding of `Js.Re.matches`

# 1.9.3

Features:

- #2049, add a dedicated `warning` field, so that it is easy to override, enable `warn-error` and customize it.
- React JSX PPX V3 is in. This allows a custom component's `children` to be of any type. When the child's a single non-JSX item, it's not wrapped in an array anymore.
- #2016, add a flag `bsb -v` to tell the version number
- 64ea144746f998955f69d8eb4ec2b0179ce2d5b4 add Js.Typed_array subarray API
- #2030, error message: better unbound value message
- #2041, add a flag `bsb -verbose`, by default it is less noisy
- #2047, make bsb error message more professional
- #2048, turn `-bs-super-error` by default for reason files

Deprecations:

- React JSX PPX V1 has been removed, and the bsconfig `"react-jsx": true` is removed too (use `2` or `3`). JSX only accept a version number
- #1666, remove deprecated API

Fixes:

- #2029, error message: fix display line and column
- #2033, #2040 error message: trim output when too many lines
- #2042, better react error message
- #2053, better error message when file name is non-existent
- #2066, add a missing escaped char ':'
- #2063, add Js.Float for windows, remove deprecated Js.Float API
- #2070, fix -warn-error interaction with -bs-super-error

# 1.9.2

Fixes:

- #1943, Wrong name mangling for properties "\_50"
- #1029, tree shaking in playground
- #1946, Fix invalid JS output
- #1965, more JS modules exported in playground
- #1559, add a comment when no js output produced
- #1989, fix a bug for exit inlining
- #2002, make default exports work with transpiled babel ES6 import
- A bunch of improvements for better error message by Cheng Lou and Cristiano Calcagno

Features:

- #1944, bspack support -main-export
- #1990, better optimizations for pattern match compilation
- #1991, Accept `bs.deriving accessors` applies to `bs.config` as well for single field
- #2001, improve global module compilation
- #2006, `"subdirs": true` will traverse the directory recursively
- #1964, for `Capital_file.ml` generate `Capital_file.js` instead of `capital_file.js`

Deprecations:

- #1968, remove support for Google module system

# 1.9.1 (Recovery 1.9.0)

Fixes

- #1933 hyphen directory name fixes

# 1.9.0

Features:

- Namespace support in the build system
- #1839, #1653, allow in-source build in package-specs , allow single package-spec element in package-specs
- #1802 introduce [@bs.unwrap] for polymorphic variant as external argument
- Improve error message via -bs-super-errors
- Reason syntax error message for .re/.rei files
- #1908 two APIs for Js.Re
- #1905, #1906, simplify the workflow of handling null or undefined (via nullable)
  Optimizations:
- #1918, better code gen for pattern match
- #1865, Add Js.logN

Fixes

- #1925, fix missing js modules in playground
- #1893, fix Js.Array.append (Js.Vector.append)

# 1.8.2

Features:

- #1798 make `default` the same semantics as ES6 exports
- #1785 upgrade playground
- #1758 generator support
- #1826 add `bsb -where` support so that bsb.exe can be located and cached in a more robust way

Optimizations:

- #1796, #1793 improve submodule arity inference
- #1810 don't rebuild ninja if binary already exists in bin folder

Fixes:

- #1811 add relative PPX paths to .merlin correctly
- #1822, fix an optimization bug

Internal:

- add a tool cmjdump.exe

# 1.8.1

Fixes:

- #1762, discard effectful unused code
- #1760, div by zero effect analysis

# 1.8.0

Fixes:

- #1573, don't include `-bs` flags in `.merlin`
- #1716, fix wrong optimization of recursive values
- #1728, bad inlining
- #1409, make sure when optional is None, bs.obj will not introduce such label
- #1737, same as #1409
- #1746, a corner case when mixing recursive value and functions, should make markup.ml work
- #1749, fix nested if, code block discarded issue

# 1.7.5

Fixes:

- #1676, `bsb -w` will always build regardless of filetype when fs.watch doesn't send a filename
- #1655, fix #1653 Js.Promise.all[n] interfaces
- #1658, fix typeof = "null" issue
- #1656, bs.get/set/get_index/set_index respects bs.ignore
- #1654, `bsb -init` fails if package or current dir has space (parent dir can have spaces)
- #1678, bs.get{null;undefined} in object type
- #1692, fix invalid js syntax output
- #1701, fix tailcall handling interaction with exception handler
- #1666, fix misuse of GADT API

Features:

- #1648, exposed `bsc` in the npm environment
- #1647, special handling `bsb -init .` to reuse current directory
- #1667, fix an optimization bug
- #1698, fix exit code incorrectly aggregated issue
- #1666, add Js.Json.classify and Js.Types.classify
- #1705, add DOM storage API
- #1672, sync up with new reason
- #1696, provide reason-react template

# 1.7.4

Internal:

- #1583, add -U -D support for bspack

Features:

- #1630, add modules Option, Result, List, and Vector into Js namespace, update docs

- #1613, allow bs.scope with bs.send/bs.send.pipe/bs.set/bs.get/bs.set_index/bs.get_index
- #1604, add the functions `entries`, `values`, `fromList`, `fromArray` and `map` to `Js.Dict`

- #1632, bsb themes support

Fixes:

- #1581, more error checking
- #1633, fix missing installations
- #1581, more error checking %identity

# 1.7.3

Fixes:

- #1556, fix duplicated requires of runtime (report by Cheng Lou)
- #1568, internal compiler error

Features:

- #1564: scoped values in FF, see `bs.scope` in the Manual

# 1.3.2

Features:

- Significantly improve bsb experience

## 1.2.1 + dev

Features:

- #861, add `-bs-assume-no-mli` and `-bs-no-implicit-include` for deterministic build
- #851, add -bs-D -bs-list-conditionals flags
- add `-bs-syntax-only`
- #854, add `-bs-binary-ast`

# 1.1.2

Fixes:

- #831, bug fix with opam issues

Features:

- Provide `bspp.exe` for the official compiler

# 1.1.1

Features:

- #822, add `bsdep.exe`
- #820, conditional compilation support
- #793, relax syntactic restrictions for all extension point so that `bs.obj`, `obj`, `bs.raw`, `raw`, etc. will both work. Note that all attributes will still be qualified
- #793, support `bs.splice` in `bs.new`
- #798, complete `bs.splice` support and documentation

# 1.0.3

Incompatible changes (to better support Windows):

- `bsc`, `bspack` and `bsppx` are renamed into `bsc.exe`, `bspack.exe` and `bsppx.exe`
- No symlink from .bin any more.

  **Old symlinks**:

  ```sh
  tmp > ls -al node_modules/.bin/
  total 96
  drwxr-xr-x  14 hzhang295  staff  476 Sep 20 17:26 .
  drwxr-xr-x   4 hzhang295  staff  136 Sep 20 17:27 ..
  lrwxr-xr-x   1 hzhang295  staff   22 Sep 20 17:26 bsc -> ../bs-platform/bin/bsc
  lrwxr-xr-x   1 hzhang295  staff   25 Sep 20 17:26 bspack -> ../bs-platform/bin/bspack
  lrwxr-xr-x   1 hzhang295  staff   24 Sep 20 17:26 bsppx -> ../bs-platform/bin/bsppx
  ```

  Now these symlinks are removed. You have to refer to `bs-platform/bin/bsc.exe`.

Features:

- #787, add an option `-bs-no-warn-unused-bs-attribute`

# 1.0.2

Fixes:

- #743, Fix Bytes.blit when `src == dst`

Features:

- #783, by default, `bsc.exe` will warn when it detect some OCaml data types are passed from/to external FFI
- #784, add an option `-bs-eval`

# 1.0.1

Fixes:

- #718, Enforce `#=` always return unit for better error messages

Features:

- FFI
  - #694, support fields and mutable fields in JS object creation and private method
  - #686, introduce phantom arguments (`bs.ignore`) for ad-hoc polymorphism

# 1.0.0

Initial release<|MERGE_RESOLUTION|>--- conflicted
+++ resolved
@@ -12,18 +12,14 @@
 
 # 11.0.0-alpha.5 (Unreleased)
 
-<<<<<<< HEAD
+#### :boom: Breaking Change
+
+- Parse `assert` as a regular function. `assert` is no longer a unary expression. Example: before `assert 1 == 2` is parsed as `(assert 1) == 2`, now it is parsed as `assert(1 == 2)`. https://github.com/rescript-lang/rescript-compiler/pull/6180
+
 #### :bug: Bug Fix
+
+- Make "rescript format" work with node 10 again and set minimum required node version to 10 in package.json. https://github.com/rescript-lang/rescript-compiler/pull/6186
 - GenType: add support for custom `@tag` in variant type declaration. https://github.com/rescript-lang/rescript-compiler/pull/6137/files
-=======
-#### :boom: Breaking Change
-
-- Parse `assert` as a regular function. `assert` is no longer a unary expression. Example: before `assert 1 == 2` is parsed as `(assert 1) == 2`, now it is parsed as `assert(1 == 2)`. https://github.com/rescript-lang/rescript-compiler/pull/6180
-
-#### :bug: Bug Fix
-
-- Make "rescript format" work with node 10 again and set minimum required node version to 10 in package.json. https://github.com/rescript-lang/rescript-compiler/pull/6186
->>>>>>> a88563fe
 
 # 11.0.0-alpha.4
 
