# Changelog

> **Tags:**
>
> - :boom: [Breaking Change]
> - :eyeglasses: [Spec Compliance]
> - :rocket: [New Feature]
> - :bug: [Bug Fix]
> - :memo: [Documentation]
> - :house: [Internal]
> - :nail_care: [Polish]

<<<<<<< HEAD
# 11.0.0-alpha.1

#### :rocket: New Feature

- Introduce experimental uncurried by default mode. Can be turned on mid-file by adding standalone annotation `@@uncurried`. For experimentation only. https://github.com/rescript-lang/rescript-compiler/pull/5796
- Adding `@@toUncurried` to the file and reformat will convert to uncurried syntax https://github.com/rescript-lang/rescript-compiler/pull/5800
- Add support for unary uncurried pipe in uncurried mode https://github.com/rescript-lang/rescript-compiler/pull/5804
- Add support for partial application of uncurried functions: with uncurried application one can provide a
subset of the arguments, and return a curried type with the remaining ones https://github.com/rescript-lang/rescript-compiler/pull/5805
- Add support for uncurried externals https://github.com/rescript-lang/rescript-compiler/pull/5815 https://github.com/rescript-lang/rescript-compiler/pull/5819 https://github.com/rescript-lang/rescript-compiler/pull/5830
- Parser/Printer: unify uncurried functions of arity 0, and of arity 1 taking unit. There's now only arity 1 in the source language. https://github.com/rescript-lang/rescript-compiler/pull/5825
- Add support for default arguments in uncurried functions https://github.com/rescript-lang/rescript-compiler/pull/5835
- Inline uncurried application when it is safe https://github.com/rescript-lang/rescript-compiler/pull/5847

#### :boom: Breaking Change

- Remove support for the legacy Reason syntax. Existing Reason code can be converted to ReScript syntax using ReScript 9 as follows:
  - `npm i -g rescript@9`
  - `rescript convert <reason files>`
- Remove obsolete built-in project templates and the "rescript init" functionality. This will be replaced by the create-rescript-app project that is maintained separately.
- Parse the attributes of labelled argument to the pattern attributes of argument instead of function.
- Made pinned dependencies transitive: if *a* is a pinned dependency of *b* and *b* is a pinned dependency of *c*, then *a* is implicitly a pinned dependency of *c*. This change is only breaking if your build process assumes non-transitivity.
- Curried after uncurried is not fused anymore: `(. x) => y => 3` is not equivalent to `(. x, y) => 3` anymore. It's instead equivalent to `(. x) => { y => 3 }`.
Also, `(. int) => string => bool` is not equivalen to `(. int, string) => bool` anymore.
These are only breaking changes for unformatted code.

#### :bug: Bug Fix

- Fix issue where uncurried was not supported with pipe https://github.com/rescript-lang/rescript-compiler/pull/5803
- Fix printing of nested types in uncurried mode https://github.com/rescript-lang/rescript-compiler/pull/5826
- Fix issue in printing uncurried callbacks https://github.com/rescript-lang/rescript-compiler/pull/5828
- Fix formatting uncurried functions with attributes https://github.com/rescript-lang/rescript-compiler/pull/5829
- Fix parsing/printing uncurried functions with type parameters https://github.com/rescript-lang/rescript-compiler/pull/5849
- Fix compiler ppx issue when combining `async` and uncurried application https://github.com/rescript-lang/rescript-compiler/pull/5856

#### :nail_care: Polish

- Syntax: process uncurried types explicitly in the parser/printer https://github.com/rescript-lang/rescript-compiler/pull/5784 https://github.com/rescript-lang/rescript-compiler/pull/5822
- Syntax: process uncurried function declarations explicitly in the parser/printer https://github.com/rescript-lang/rescript-compiler/pull/5794
- PPX V4: allow uncurried `make` function and treat it like a curried one [#5802](https://github.com/rescript-lang/rescript-compiler/pull/5802) [#5808](https://github.com/rescript-lang/rescript-compiler/pull/5808) [#5812](https://github.com/rescript-lang/rescript-compiler/pull/5812)
- Remove processing of objects expressions, which don't exist in `.res` syntax (`Pexp_object`) https://github.com/rescript-lang/rescript-compiler/pull/5841
- Remove class type processing from compiler ppx https://github.com/rescript-lang/rescript-compiler/pull/5842
- Remove method application via operator `##`, which does not exist in `.res` syntax https://github.com/rescript-lang/rescript-compiler/pull/5844
- Treat `@meth` annotation as making the type uncurried for backwards compatibitly with some examples https://github.com/rescript-lang/rescript-compiler/pull/5845
- Process `@set` annotation for field update as generating an uncurried function https://github.com/rescript-lang/rescript-compiler/pull/5846
- Treat uncurried application of primitives like curried application, which produces better output https://github.com/rescript-lang/rescript-compiler/pull/5851
=======
# 10.1.1

#### :bug: Bug Fix

- Prevent inlining of async functions in additional cases https://github.com/rescript-lang/rescript-compiler/issues/5860
>>>>>>> 039c4db0

# 10.1.0

#### :bug: Bug Fix

- Fix issue where no error was reported when ? was used for non-optional fields. https://github.com/rescript-lang/rescript-compiler/pull/5853
- Fix issue where optional fields in inline records were not supported and would cause type errors https://github.com/rescript-lang/rescript-compiler/pull/5827

# 10.1.0-rc.5

#### :bug: Bug Fix

- Prevent inlining of async functions in last stage of the compiler when the functions are not exported (not in interface file or shadowed) https://github.com/rescript-lang/rescript-compiler/pull/5790

# 10.1.0-rc.4

#### :rocket: New Feature

- Support format check with `rescript format -check`. https://github.com/rescript-lang/rescript-compiler/pull/5760

#### :bug: Bug Fix

- Fix issue where the last line of `rescript format --help` usage was being swallowed https://github.com/rescript-lang/rescript-compiler/pull/5760
- Specialize the printing of the rhs of a record field assignment for optional values `{x: ? e}` https://github.com/rescript-lang/syntax/issues/714

# 10.1.0-rc.3

#### :rocket: New Feature

- Support the use of spread anywhere in list creation (e.g. `list{...x, 1, ...y, ...z}`). https://github.com/rescript-lang/syntax/pull/692
- Add support for the argument of `@react.component` to set a props type from the outside. https://github.com/rescript-lang/syntax/pull/699

#### :bug: Bug Fix

- Fix issue where the JSX key type is not an optional string https://github.com/rescript-lang/syntax/pull/693
- Prevent inlining of async functions https://github.com/rescript-lang/rescript-compiler/issues/5754
- Fix build error for JSX fragment without children https://github.com/rescript-lang/syntax/pull/704
- Fix issue where async as an id cannot be used with application and labelled arguments https://github.com/rescript-lang/syntax/issues/707
- Fix 5557: the exhaustive checking for char is incorrect during the unicode migration https://github.com/rescript-lang/rescript-compiler/pull/5749
- Fix 5753: the comment for unicode char is inaccurate https://github.com/rescript-lang/syntax/pull/709
- Treat await as almost-unary operator weaker than pipe so `await foo->bar` means `await (foo->bar)` https://github.com/rescript-lang/syntax/pull/711

#### :nail_care: Polish

- Change payload of `Pconst_char` from `char` to `int` https://github.com/rescript-lang/syntax/pull/709

# 10.1.0-rc.2

#### :bug: Bug Fix

- Fix issue with changes not being applied with React Native's Metro bundler for files with warnings https://github.com/rescript-lang/rescript-compiler/pull/5738
- Fix emitting unary minus for floats in case of negative constants https://github.com/rescript-lang/rescript-compiler/pull/5737
- Fix issue where a spread `...x` in non-last position would not be reported as syntax error https://github.com/rescript-lang/syntax/pull/673/
- Fix issue where the formatter would delete `async` in a function with labelled arguments.
- Fix several printing issues with `async` including an infinite loop https://github.com/rescript-lang/syntax/pull/680
- Fix issue where certain JSX expressions would be formatted differenctly in compiler 10.1.0-rc.1 https://github.com/rescript-lang/syntax/issues/675
- Fix issue where printing nested pipe discards await https://github.com/rescript-lang/syntax/issues/687

# 10.1.0-rc.1

#### :boom: Breaking Change

- Deprecate DOM element attributes in `JsxDOM.domProps`: `begin_`, `end_`, `to_`
  - Use `begin`, `end`, `to` instead.
- Emit an error when a `@string` or `@int` attribute is used in a V4 component https://github.com/rescript-lang/rescript-compiler/issues/5724

## :rocket: New Feature

- Add extra variants for output filename suffixes in `bsconfig.json`: `.bs.mjs` and `.bs.cjs` are allowed https://github.com/rescript-lang/rescript-compiler/pull/5631
- Safe promises: t-first Js.Promise2 bindings, and remove warning for nested promises https://github.com/rescript-lang/rescript-compiler/pull/5709

#### :bug: Bug Fix

- Fix issue where uncurried async functions were emitted without `async` https://github.com/rescript-lang/rescript-compiler/pull/5718
- Fix location issue in error messages with JSX V4 where the multiple props types are defined https://github.com/rescript-lang/syntax/pull/655
- Fix location issue in make function in JSX V4 that breaks dead code elimination https://github.com/rescript-lang/syntax/pull/660
- Fix parsing (hence pretty printing) of expressions with underscore `_` and comments.
- Fix printing of comments inside JSX tag https://github.com/rescript-lang/syntax/pull/664
- Fix issue where formatter erases tail comments inside JSX tag https://github.com/rescript-lang/syntax/issues/663
- Fix issue where the JSX prop has type annotation of the first class module https://github.com/rescript-lang/syntax/pull/666
- Fix issue where an empty record literal {} expected to have a non-record type would type check https://github.com/rescript-lang/rescript-compiler/pull/5729

#### :eyeglasses: Spec Compliance

- Functions with consecutive dots now print as multiple arrow functions like in JavaScript.

#### :nail_care: Polish

- Add `loading`, `aria-*` DOM element attributes in `JsxDOM.domProps`: `ariaCurrent`, `ariaInvalid`, `ariaAutocomplete`, etc.
- Change the internal representation of props for the lowercase components to record. https://github.com/rescript-lang/syntax/pull/665
- Add `JsxPPXReactSupport` module to relocate the helper functions for JSX v4 from `rescript-react`

# 10.1.0-alpha.2

#### :rocket: New Feature

- Fix pretty printer where it would print doc comments on the same line as other attributes https://github.com/rescript-lang/syntax/pull/642
- Propagte `"jsx"` configuration to dependencies https://github.com/rescript-lang/rescript-compiler/pull/5661
- Add support for empty record literal `{}` for records where all fields are optional https://github.com/rescript-lang/rescript-compiler/pull/5658
- Add support for empty record type (e.g. `type empty = {}`) https://github.com/rescript-lang/rescript-compiler/pull/5658

#### :bug: Bug Fix

- Fix issue in formatting JSX spread props https://github.com/rescript-lang/syntax/pull/644
- Fix location issue in error messages with JSX V4 where the body of the component is an application https://github.com/rescript-lang/syntax/pull/633
- Fix printing of type declarations in error message where they would be considered recursive by default
- Fix issue where the printer would omit attributes for `->` and `|>` https://github.com/rescript-lang/syntax/pull/629
- Fix printing of optional fields in records https://github.com/rescript-lang/rescript-compiler/issues/5654
- Fix printing of comments inside empty blocks https://github.com/rescript-lang/syntax/pull/647

#### :nail_care: Polish

- Improvements and fixes for JSX V4. See guide https://github.com/rescript-lang/syntax/blob/master/cli/JSXV4.md
- Mention all missing fields in error message for records, not just one https://github.com/rescript-lang/rescript-compiler/pull/5657

# 10.1.0-alpha.1

#### :boom: Breaking Change

- Vendor genType, which does not need to be installed separately anymore. **Only TypeScript back-end** supported.
- Pipe `->` does not support a code block on the right-hand side e.g. `x->{ open A; get("test") }`

#### :rocket: New Feature

- Experimental support for for `async`/`await` https://github.com/rescript-lang/rescript-compiler/pull/5537
- Make `promise` a built-in type https://github.com/rescript-lang/rescript-compiler/pull/5650
- Initial support for JSX V4 including genType, still work in progress.
  - :boom: when V4 is activated, at most one component is allowed for each module.
- Add placeholder types for ES6 collections: `Set`, `Map`, `WeakSet`, and `WeakMap` https://github.com/rescript-lang/rescript-compiler/pull/5630

#### :bug: Bug Fix

- Fix issue with arrays and creation of recursive values https://github.com/rescript-lang/rescript-compiler/pull/5640
- Fix issue where characters such as newlines would be escaped in a template string expression https://github.com/rescript-lang/rescript-compiler/issues/5638
- Fix issue where pipe `->` processing eats up attributes https://github.com/rescript-lang/rescript-compiler/pull/5581
- Fix issue where cancelling `rescript build` would leave the `.bsb.lock` file behind and block future builds

#### :nail_care: Polish

- Print patterns in warnings using rescript printer https://github.com/rescript-lang/rescript-compiler/pull/5492

# 10.0.1

#### :bug: Bug Fix

- Fix issue where watch mode would give an error on Windows https://github.com/rescript-lang/rescript-compiler/pull/5621

# 10.0.0

**Compiler**

#### :boom: Breaking Change

- `bsconfig.json` does not support `// line` comments anymore.
  - Example: `"suffix": ".bs.js" // determine the suffix`
  - Fix: remove the comment and use standard json.
- Changed return type of `Js.String.match_` as it was wrong. [#5070](https://github.com/rescript-lang/rescript-compiler/pull/5070)
  - Example: any use of `Js.String.match_` and `Js.String2.match_`
  - Fix: follow the type errors

#### :rocket: New Feature

- New records with optional fields e.g. `type opt = {x: int, y?: string}` were added as an experimental feature [#5423](https://github.com/rescript-lang/rescript-compiler/pull/5423) [#5452](https://github.com/rescript-lang/rescript-compiler/issues/5452) [New Syntax](https://github.com/rescript-lang/syntax/pull/589/files)
- Add support for `@new @variadic` (see https://github.com/rescript-lang/rescript-compiler/pull/5364)

#### :bug: Bug Fix

- Classify bigint correctly [#5351](https://github.com/rescript-lang/rescript-compiler/pull/5351)
- Fixed crash in `rescript build` on Windows [#5516](https://github.com/rescript-lang/rescript-compiler/pull/5516)
- Fixed `rescript init` command not working [#5526](https://github.com/rescript-lang/rescript-compiler/pull/5526)
- Fix issue with compiler log not terminated that causes problems with editor extension not clearing issues when fixed [#5545](https://github.com/rescript-lang/rescript-compiler/issues/5545)

##### :nail_care: Polish

- Changed Linux build to depend on GLIBC 2.28 again for compatibility with Debian 10.

- Proper M1 support (CI now supports M1 native builds)

**Syntax**

#### :boom: Breaking Change

- `@bs.send.pipe` is now removed. Earlier it was deprecated.
- Missing labels in function application is now an error (https://forum.rescript-lang.org/t/ann-more-strict-checks-in-missed-labels/2117).
  - Example: `let f = (x, ~z) => x + z; f(1, 2)`
  - Fix: do `let f = (x, ~z) => x + z; f(1, ~z=2)` instead
- Externals without `@val` annotations do not work anymore, and externals with `= ""` give an error.
  - Example: `external setTimeout: (unit => unit, int) => float = "setTimeout"` is not supported anymore.
  - Fix: use `@val external setTimeout: (unit => unit, int) => float = "setTimeout"` instead.
  - Example2: `@val external setTimeout: (unit => unit, int) => float = ""` is not supported anymore.
  - Fix2: use `@val external setTimeout: (unit => unit, int) => float = "setTimeout"` instead.
- Strings processed at compile-time don't need escaping anymore.
  - Example: `let blockCommentsRe = %re("/\\/\\*([^*]|[\\r\\n]|(\\*+([^*/]|[\\r\\n])))*\\*+\\//g")`.
  - Fix: use `let blockCommentsRe = %re("/\/\*([^*]|[\r\n]|(\*+([^*/]|[\r\n])))*\*+\//g")` instead.
- Remove parsing of "import" and "export" which was never officially supported https://github.com/rescript-lang/syntax/pull/597 https://github.com/rescript-lang/syntax/pull/599
  - Example: `export type t = int`
  - Fix: `@genType type t = int`
  - Example2: `import realValue: complexNumber => float from "./MyMath"`
  - Fix2: `@genType.import("./MyMath") external realValue: complexNumber => float = "realValue"`

#### :rocket: New Feature

- Unicode is now supported in regular strings and chars (when the symbol fits). This is now going to work: `let str = "Σ"`. And, you'll be able to pattern match on unicode chars: `switch c { | 'Σ' => "what a fine unicode char" | _ => "unicode is fun" }`
- Doc comments `/** ... */` are now supported. Inernally, they are attributes, so are only valid at positions where `@foo` is allowed, or a syntax error is given. Similarly for module-level `/*** comments */` that can go where `@@attributes` go.

#### :bug: Bug Fix

- Fix printing for inline nullary functor types [#477](https://github.com/rescript-lang/syntax/pull/477)
- Fix stripping of quotes for empty poly variants [#474](https://github.com/rescript-lang/syntax/pull/474)
- Implement syntax for arity zero vs arity one in uncurried application in [#139](https://github.com/rescript-lang/syntax/pull/139)
- Fix parsing of first class module exprs as part of binary/ternary expr in [#256](https://github.com/rescript-lang/syntax/pull/256)
- Fix formatter hanging on deeply nested function calls [#261](https://github.com/rescript-lang/syntax/issues/261)

**Libraries**

#### :boom: Breaking Change

- **"Attributes not allowed here"**. If you see this error chances are you're using a ppx that needs updating to a new version.
  See an exampe of how to [update a ppx](https://github.com/zth/rescript-relay/pull/372)
  - Example: for `rescript-relay` 0.23.0 is not supported.
  - Fix: use `rescript-relay@beta` or the new version when released.
- Removed printing modules (Printf, Format etc) and related functions. Details of files added/removed: https://github.com/rescript-lang/rescript-compiler/commit/0fd8bb0e77c4b0e96a9647ac8af614305057003f.

#### :bug: Bug Fix

- Fix library issue with missing `bytes_to_string` https://github.com/rescript-lang/rescript-compiler/issues/5573 https://github.com/rescript-lang/rescript-compiler/pull/5589

#### :nail_care: Polish

- Several Belt / Js libraries are now converted to ReScript syntax, with corresponding comments in Markdown format suitable for hovering. See [#5361](https://github.com/rescript-lang/rescript-compiler/pull/5361).

**Playground**

#### :house: Internal

- Added `jsoo_playground_main.ml` as the rescript-lang.org playground bundle entrypoint

#### :boom: Breaking Change

- Removed Reason syntax support for the playground experience. See https://github.com/rescript-lang/rescript-compiler/pull/5375

# 9.1.4

## Build

- #5167 add dump subcommand so that

```
rescript dump path/to/file.cmi
```

Will dump the interface to a readable output, note this is integrated into the build system that the build will try to build it if it is not already there

- clean will clean its dependency by default.
  subcommand `clean -with-deps`, `-with-deps` is not needed any more
- hide most bsc options, officially supported bsc flags (this is not a breaking change, those internal options are still there but subject to removal in the future)

```
Usage: bsc <options> <files>
Options are:
Options:
  -w                        <list>  Enable or disable warnings according to <list>:
                            +<spec>   enable warnings in <spec>
                            -<spec>   disable warnings in <spec>
                            @<spec>   enable warnings in <spec> and treat them as errors
                            <spec> can be:
                            <num>             a single warning number
                            <num1>..<num2>    a range of consecutive warning numbers
                            default setting is +a-4-9-20-40-41-42-50-61-102
  -bs-g                     Debug mode
  -bs-D                     Define conditional variable e.g, -D DEBUG=true
  -e                        (experimental) set the string to be evaluated in ReScript syntax
  -v                        Print compiler version and location of standard library and exit
  -version                  Print version and exit
  -warn-help                Show description of warning numbers
  -warn-error               <list>  Enable or disable error status for warnings according
                            to <list>.  See option -w for the syntax of <list>.
                            Default setting is -a+5+6+101+109
```

## Syntax

- #432 bad error message for unterminated quote

## Compiler

- #5165 bad error message for uncurried type mistmatch
- #5169 fix a code gen issue with user defined `None`

# 9.1.3 (bug fix release)

## Build

- #5154 when toplevel package-specs get changed, its dependencies should be rebuilt
- #5152 Rebuild not triggered when deletion with nested modules
- #5153 when Different compiler version triggered,
  it should clean the whole dependencies instead of just the repo itself
- #5080 Add back -ws option for the build

## Syntax

- #425 fix CRLF handling for windows
- #414 Fix printing of underscore Pexp_fun sugar in context of Array.get
- #408 Don't parse Int token with suffices as hash ident for poly variants
- #410 Fix parsing of arrow type with objects in constructor declaration args
- #404 fix printing of Osig_module in outcome printer
- #402 Implement printing of `Otyp_module` in outcome printer

# 9.1

- Remove depercated APIs Js.Re.exec, Js.Re.test, Node.Fs.on
- #5014 #5063 #5027 the new ReScript CLI interface
  Thew new CLI is self explainatory:

```
rescript -h
Available flags
-v, -version  display version number
-h, -help     display help
Subcommands:
    build
    clean
    format
    convert
    help
Run rescript subcommand -h for more details,
For example:
    rescript build -h
    rescript format -h
```

- #5025 in place format support, this is subsumed into `rescript format` subcommand
- #5060 #5055
  Add formatting support for stdin/sdout
- #5053 #5050 clean up structural object semantics
- #5037
  Allows coercion from nullary types to int/string.
  This applies to collections types too
- #5029
  int polyvar is compiled into int.
  `#0` is the same as 0 except it is structually typed as `#0`
- #5023 generate interface file in rescript syntax by default
- #5021 makes int64 runtime payload small for just comparison
- #5019, #5017, #5016, #5015, #5010 improve error message
- #5008 don't trigger a rebuild if mjs file changes, fix an infinite loop in watch mode
- #5005 not depending on Format for Arg module, smaller size
- #4985 fix the schema of bsb on `dev` property
- #4967 #4986, #4984, #4971, #4972, #4969 Breaking changes
  Remove ocaml style classes while structural objects and structural typings are simplified. Js.t is no longer needed. If user does not know
  what ocaml style class is, this should not affect them.

# 9.0.2

- #4990 Fix an optimization bug introduced in 9.0

- #4982 pattern match over modules

Provide user with a sugar to pattern match over modules:

```res
let {length, cons} = module(List)
```

More discussions can be found [here](https://forum.rescript-lang.org/t/introducing-an-extension-to-make-pattern-match-works-on-modules/1196)

# 9.0

- #4933 update syntax bf6561bb5d84
  syntax changes listed [here](https://github.com/rescript-lang/syntax/blob/master/CHANGELOG.md#90)
- #4934 generate `@pure` annotations to help esbuild remove more dead code

- #4932 #4931 turn flow syntax checking from a error into warning 103, so it can be turned off as below

```res
@@config({
  flags: ["-w", "-103"],
})

%%raw(`
if (import.meta.hot){
  console.log('es6')
}
`)
```

The rationale is that flow could be not standard compilant so we need provide a work around, here
`import.meta` is something new in Ecmascript

- #4926 #4928
  _internal_ changes, move jscomp/syntax to jscomp/frontend to avoid conflicts

- #4924 #4927 better code generated for pattern match.
  Take advantage of the JS runtime, some predicates can be simplified

- #4920 #4925 support external-stdlib config

```
"external-stdlib" : "@rescript/std"
```

- #4922 #4923 \*breaking changes" Allow embed records in structural js objects

- #4908 #4919 #4917 #4916 #4914 #4913 #4910
  Get rid of camlp4 as a dev dependency, introduce an optimized visitor pattern
  generator, better performance, no object usage and less dependency thanks to wasm

- #4911 Relax uninterpretable attributes from error to warn to make ppx_deriving happy

- #4905 _internal_ add `Js_exn.anyToExnInternal`

- #4903 porting to open BSD/adJ

- #4902 for stdlib es6 artifacts ship .mjs instead of .js, so that
  on the user side, if they config es6 with .mjs, it will work out of box

- #4900 #4986 `'` in string literals does not need to be escaped

- #4893 _internal_ simplify numbers in JS IR

- #4892 #4891 _internal_ simplify boxed int operations

- #4890 clean up constant in lambda IR, fix a subtle bug when do constant folding

- #4888 #4881 support external in private block

- #4882 #4884 #4887 remove nativeint, not allow literlas like `3n`

- #4873 #4875 #4876 better code generation for pattern match

- #4870 fix typo in uncurried error message

- #4867 _internal_ clean up bsb_helper

# 8.4.2

- #4864 #4865
  Not install dev directory for pinned dependencies
- #4863
  for a package, only cmi/cmj artifact changes will trigger a rebuild

# 8.4.1

- Syntax submodule upgrades from 7f5c968 to 7cc70c9
- #4856 #4858
  Improve code generation for pattern match:
  Input:

  ```res
  type t =
    | A
    | B
    | C
    | D (int )
    | E (int)

  let f = x => {
    switch x {
        | A => 0
        | B => 1
        | C => 2
        | D (x) => x
        | E (x) => x + 1
    }
  }
  ```

  Output was:

  ```js
    function f(x) {
      if (typeof x !== "number") {
        if (x.TAG) {
        return x._0 + 1 | 0;
      } else {
        return x._0;
      }

      switch (x) {
        case /* A */0 :
          return 0;
        case /* B */1 :
          return 1;
        case /* C */2 :
          return 2;
    }
  }
  ```

  Now:

  ```js
  function f(x) {
    if (typeof x !== "number") {
      if (x.TAG === /* D */ 0) {
        return x._0;
      } else {
        return (x._0 + 1) | 0;
      }
    }
    switch (x) {
      case /* A */ 0:
        return 0;
      case /* B */ 1:
        return 1;
      case /* C */ 2:
        return 2;
    }
  }
  ```

- #4855 _internal changes_
  changes to compiler-libs will trigger a rebuild of the compiler, this allows us to
  see how changes of compiler-libs affect bsc.exe quickly

- #4850 replace ocp-ocamlres with a lightweight nodejs script, get rid of such dev dependency

- #4854 #4848 #4847 #4844 #4836 #4826 #4824

  Pinned packages support and `-make-world` respect changes of dependencies

- #4840 #4841 more robust handling of removing stale output

- #4831 use relative paths in the command line
  It will be expanded to absolute path right after the compiler see the path,
  such changes work better with the underlying ninja build engine, and should perform slightly better

- #4828 no need pass -o for compiling, inferred directly (with namespace support too)

- #4827 _internal_ the dev version of bsc now behave roughly the same as the released version

- #4825 fix a typo in the warning `%@string` -> `@string`

- #4823 introduce a new warning 109: toplevel expression is expected to have type unit
  It is turned on as warn-error by default. This warning is introduced to avoid partial application errors in a curried language

- #4822 more robust hanlding of : ignore warnings and warn-error when bsb is building dependencies

# 8.3.3

This is a bug release for 8.3.\*

- #4817 _internal_ add an option RES_SKIP_STDLIB_CHECK so that
  for a true monorepo, it does not need follow `node_modules` layout
- #4807 #4815 remove unused code in refmt parser _a lot_ (around 50_000 loc)
  on darwin, the binary size is dropped fom 9.69M to 8.48M
- #4808 add back basic-reason theme to avoid breakage for existing docs
- #4806 Fix broken ocaml build with gcc 10
- #4804 restore back-wards compatibility with `build statement` in generated ninja files
- #4803 fix the bsb build schema location in the error message
- #4802 proper error message when bsconfig.json is missing
- #4801 add a sanity check for name field in bsconfig.json to match real package name
- #4810 #4784 regressions for weird indentation in warning output

# 8.3.1

This is a minor bug fix release for 8.3.0

- capture warnings when rebuild without enforce warn-as-error
- #4716 internal, make ninja a submodule in dev process
- #4722 better dataflow for cases like `let {a;b} as obj = ...`
- no need call `caml_enter_blocking_section` for single threaded compiler
- #4739 fix the interaction of exotic filenames like `[id]` with the build system.

# 8.3

- #4694, #4712 improving/customizing the underlying ninja build system, better performance

- #4681, #4710 creating persistent lib/bs.compiler.log per each build for editor diagnostics

- #4688, #4707 better error message

- - #4702 remove nativeint module which is not meaningful on js platform

- #4701 support both `bs.val` and `val` attributes, in the future to recommend the shorter ones

- #4693 Fix the compiler runtime issue, always flush err_formatter when at_exit

- #4687, #4689, #4691 allow user to customize js file extension in bsconfig.json (checkout the schema )

- #4685, #4624, #4690 allow more character set in filenames to make rescript play better with react native and next.js

- #4684 fix the raise of Sys.is_directory, make bsb works better with Emacs temp files

- #4679 better error message for nonrec GADT

- #4671, #4678 better strategies to remove stale output for the build system

- #4676 (internal) add Config.syntax_kind so that some changes in super_errors can be made upstream

- #4650, #4656, #4657, #4662 always warn-as-error while not degrading user expereince (with the help of build system)

- #4661 (internal) not depending on upstream compenv module

- #4639, #4642 refined static analysis to generate better code

- #4636, #4641 es6 default import support

- #4638 clean up the confusing error message over uncurry label

- #4637 remove unneeded mention of BuckleScript in uncurried message

- #4623 better data flow inference for common pattern: `let {a,b,c} = ...`

- #4622 add html element & observer phantom types

- #4618 fix combination of bs.obj with bs.as so that bs.as can carry more kinds of playload

- #4613 (internal) pass down @inlined attribute from upstream. (the info is passed down, how to make use of it is not done yet)

- #4609 Lift the restriction that user can only define a type with less than 256 constructors

- #4606, #3961 (internal) use is_a_functor from upstream instead of guessing

- #4605 (experimental) take `@@inline` attribute into consideration for functions

- #4604 enhance Random module

- #4600, #4599 fix missing bounds checking for Bytes.set

- #4597 fix Js.Array and Js.Array2 the wrong return type for `from` method

- #4513 better error message when interface/implementation mismatches (done in commit db485f1)

# 8.2

- `bsc -fmt myFile` now changed to `bsc -format myFile`

- #4573, #4565, #4559, #4558, #4556, #4554, #4553, #4550 introudce string literal types

- #4580 #4581, #4582, #4463, #4583 relax bs.as to allow object literals instead of json, so FFI below is allowed:

  ```ocaml
  external fff0 : int -> int -> (_[@bs.as {json|[undefined,undefined]|json}]) -> int = "say"
  [@@bs.val]

  let testUndefined () =
    fff0 1 2
  ```

- #4570 refine purity analysis so that object literals in raw will be considered pure

- #4548 #4555 fix ghost locaption in empty array

- #4540 optimize code generation for recursive modules
- #4530 internal -color option default to always

- #4569 emit a warning for use of `` ( [ `a| `b] [@bs.string])  `` since it is no longer needed
- #4531 better generated js code for belt
- #4526 add `bsc -fmt file` option, format into the new syntax
- #4495 enable newish es syntax in raw

- #4491, #4492, #4493 fix a bug when printing a single object literal as statement, optimize this case into a nop

- #4482, #4480 disable user to redefine `unit`, `true`, `false`
- #4474 #4465 [reactjs] add support for ref argument inside of React.forwardRef type applciations
- #4473 adding an experimental new syntax
- #4470 tweak error message for not found record fields/constructors

* bug fixes

- #4572, #4585 fix a corner case for ffi to allow such bindings:
  ```ocaml
  external get : _ -> _ -> _ = "" [@@bs.get_index]
  ```
- #4589 fix building failure on freebsd
- #4524, #4519 fix an inlining bug
- #4505 #4502, fix bad error message in bsb -bla

* internal

- #4497 #4507, #4516 compiler performance improvement

# 8.0

- Code generation

* #4308,#4309, #4397 #4403 #4404 #4409 variant as objects
  ```
  A (0,1)
  ```
  now is
  ```js
  { TAG : /*A*/0, _0 : 0, _1:1 }
  ```
* #4399 remove magics in Belt.List to prepare new data representations
* #4405 polyvar as objects
  ```
  A 1
  ```
  now is
  ```js
  {HASH:MAGIC_NUMBER, VAL:1}
  ```
* #4331,#4332 #4337,#4339, #4338, #4337 Encoding exception as dictionary, add stacktrace support
* #4322, #4325,#4326, #4364, #4383, #4371 lazy values as objects, make `caml_update_dummy` generalized
* #4456, #4458 optimize String.make
* #4447, #4442 improve arity inference over raw named function expression
* #4413 changed internal encoding of Some ((Some .. None)), not relying on physiclal equivalence, friendlier to serialization
* #4379 make bs.config take effect ASAP, however, it can not happen befor parsing.
  This meangs, it won't have effect over flags like `-bs-D` when it happens in lexing.
* #4426, #4428 apply bs.inline to float literals
* #4378 apply bs.inline to int64, proper error for not supported types
* #4425 optimize `bs.as "0"` to allow users to turn record representation into array when needed
* #4407, #4423 Fix compatiblity layer between debug mode and none-debug mode
  - For exmaple, `A (1,2)` are equal for code generated either in debug or non-debug mode
* #4422 remove Unix module from stdlib
* #4421 special encode list as `{hd : v0, tl : ...}`
* #4420 remove legacy jsx v2

* #4390 less parens for `bs.as` json literals
* #4245, #4385 breaking changes: enable strict-sequence, strict-formats by default
* #4304, #4293 better code generated for string interpolation

- Fix

* #4451, #4454 fix imprecise locations over pipe
* #4442 fix gentypeconfig.language parsing
* #4430 when cleaning generated files, use `langauge` from `gentypeconfig`
* #4324 fix react-hooks theme name field

- Libs

* #4443 provide a best effort generic seralization mechanism
* #4427 better error message for non-existing module in `sources[n].public`
* #4414, #4419 better error message for cases like below
  ```
  Error: This expression should not be a function, the expected type is
  (int bounce -> 'a bounce [@bs])
  ```
* #4416 fix typo (unrecognized primitive -> unrecognized primitive)
* #4408 [playground] fix jsoo_refmt_main, remove load_modules (uneeded)
* #4395 fix jsoo_refmt_main, delete playground folder
* #4394 repl.js: add dev mode
* #4393 Playground: bring back load_modules API
* #4389 React JSX ppx: better error message for missing labels
* #4388 [jsx] fix unused pattern warnings
* #4380 [jsx] remove bs.config handling in jsx ppx, use bs.config.flags instead
* #4376 remove Math.imul polyfill, inline Math.imul
* #4370 remove deprecated support for `fun%raw`
* #3845, #4367 fix `output too many parens for callback`
* #4359 [jsx] rais error if creating react.component with unnamed argument
* #4364 remove customised formatter for exceptions
* #4358 change reasonreact version for templates
* #4351 force binding location on the actual make binding

- Internal tools/refactoring

* #4460 bspack is a stand alone file not relying on c stubs
* #4459 bsb customized command line parsing, prettier output over `bsb -h`
* #4455 simplify bsb_helper command line parsing
* #4458 clean up lexing runtime, stay close to lexing.c
* #4441 remove unused Obj.set_tag
* #4438 tweak post-processing after linking, better constant substitution
* #4429 #4431 #4435 minor breaking changes
  - more compatct encoding of .bsbuild
  - flatten dev gropus
  - for files in dev directory they can refer each other
* #4402 move `caml_set_oo_id` into `caml_oo` module
* #4392 remove unused return_exp in J.ml ast
* #4387 fix a build bug when no mli provided, add reason-react for testing
* #4366, #4373 update polymoprhic comparison not relying for lazy values
* #4372 vendor jsoo byte code, build playground on the fly
* #4354 `bstracing -all` can handle multiple build sessions

# 7.3.2

- #4315 synup super_errors for better uncurry error message
- #4335 fix js_date.setUTCTime
- #4343 fix regex syntax checking for empty or comment string
- #4351 precie binding location for reasonreact jsx

# 7.3

- #4235 #4237 #4241 #4244 #4240 generalized uncurry work
- #4255 #4258 #3953 code generation: compiling unit to `undefined`
- #4288 code generation: improve module alias code generation
- #4287 code generation: meaningful names for pattern match
- #4286 code generation: better code generation for loops
- #4224 #4262 code generation: eleminate intermediate variables when inlining
- #4198 #4228 remove some long deprecated APIs, Js.Math.pow_int
- #4257 docs: add docs about Belt.Id.comparable
- #4256 tweaks to super error message
- #4284 regression fix: better dumping cmi files to avoid scary names
- #4285 #4268 turn off warning 20 by default (which produces false alarm)
- #4283 tweak react-hooks template
- #4270 #4273 deriving abstract free in belt, belt no longer relies on such extension
- #4272 code generation: better handling of option unpacking
- #4269 not rely on `npm link` for bsb templates
- #4266 #4265 fix belt.MutableMap
- #4259 consistent warning docs in `bsc -warn-help`
- #4251 remove String.prototype.polyfill
- #4250 adding `-unboxed-types` option (where @unboxed attribute may not be needed)
- #4217 make compiler int64 encoding agnostic

# 7.2

- #4211 #4210 optimize int64 performance, Int64.to_string (10x faster), Int64.neg etc
- #4209 add a space after "acquire lock" in bsb error handling
- #4208 #4206 let%private support
  ```ocaml
  let %private  x = 3
  ```
  `x` will not be exported
  ```ocaml
  module N = struct
    let %private x = 3
  end
  ```
  `x` will not be exported by N
- #4196 fix printing indexed operators
- #4177 #4180 support `[@@@bs.config {flags = [| ".." |] }]` per file level to allow file level special flags

- #4158 #4157 #4166 #4168 loading stdlib from memory, no postinstall needed
- #4152 support copyright style comments preserved in JS
  ```
  [%%raw "//copyright ]
  ```
  copyright will be preserved in output js
- #4191 #4189 add a flag -bs-unsafe-empty-array for easy transition (regain polymorphism for empty array), this is a temporary flag which will be removed eventually

- #4190 (internal) remove bsdep which is not used
- #4188 better encoding around internals for performance and size
- #4155 fix React PPX regressions from 7.1.0 which caused a type error when writing recursive components.
- #4185 remove stale tasks.json in bsb themes for vscode, leave it for users to keep it up to date
- #4159 #4161 #4182 improve the startup time, reducing both the size of cmi and cmj
- #4179 (internal) remove bsppx, use "bsc.exe -as-ppx" for editor tooling
- #4171 add a warning for using `fun%raw`, use `[%raw]` directly
- #4169 An escape hatch for function level comments
- #4164 #4162 #4165 make code generation platform agnostic (not depending on printf either)
- #4164 add Node.Buffer.toStringWithEncoding
- #4150 Grab the hostname from window.location when conntecting to websocket for react-hooks theme
- #4143 better compilation of optional arguments
- #4142 fix yarn start command
- #4140 docs: update README in basic reason template

# 7.1.0

(it was 7.0.2 but bumped into 7.1.0 due to a breaking change introduced in 7.0.2)

- #4131 support `bstracing -C`

# 7.0.2

- #4117 Upgrade to Reason 3.6.0 @ 8f71db0
- #4097 introduce a js parser for syntax checking inside raw.

  We can now tell whether the code inside raw is a function or not and the arity of raw function, so

  ```ocaml
  let f = [%raw{|function(x){return x}|}]
  ```

  ```ocaml
  let f = fun%raw x -> {|x|}
  ```

  will be treated the same, to make FFI simpler, the special form `fun%raw` will be discouraged.

- #4090 #4087 fix the unsoundess issue of Js.Array.push
  now the empty array `[||]` won't have a polymorophic type, it will have a concrete type.
  This is a bug fix but also a breaking change
- #4038 Duplicated package warning for symlinked folders
- #41112 #4111 #4067 #4101 provide websocket error better error message and better docs

- #4108 fix warning concat in some edge cases (bsb)
- #4100 make node process exit return 'a instead of unit
- #4098 restore encoding int64 using a tuple for compatibility reasons

- #4114 fix SPA mode watcher path in react-hooks template

- #4199 Change ReactJS PPX to avoid modifying locations of existing code (better integration with editors)
- #4122 toplevel [@@@warning "+101"] works for our own warnings (apart from OCaml ones)

  `bsc -warn-help` listed several of our own warnings

  ```
  101 BuckleScript warning: Unused bs attributes
  102 BuckleScript warning: polymorphic comparison introduced (maybe unsafe)
  103 BuckleScript warning: about fragile FFI definitions
  104 BuckleScript warning: bs.deriving warning with customized message
  105 BuckleScript warning: the external name is inferred from val name is unsafe from refactoring when changing value name
  106 BuckleScript warning: Unimplemented primitive used:
  107 BuckleScript warning: Integer literal exceeds the range of representable integers of type int
  108 BuckleScript warning: Uninterpreted delimiters (for unicode)
  ```

- #4060 #4057 add unboxed type support

- #4078, #4069 better code generated for cases like `match x with true -> ..| false -> ..`
- #4075, #4065 allow emoji in folder name
- #4074 allow defining a custom hostname for websocket
- #4064 fix shake_compile prefix & code param order
- #4053 use setImmediate for rebuilding to fix watch mode for some specific editors
- #4050 support pipe first poly variant
- #4049 Add support for custom underscored namespace
- #4018 #4020 #4028 #4031 #4037 #4048 #4042 #4041 #4040 improve compiler performance (optimize hash base data structure)
- #4039 upgrade refmt (various bug fixes)
- #4006 #4029 fix misleading error message
- #4025 #4026 fix corner case of code gen for empty object literal
- #4024 Playground: update repl.js and docs to support jsoo 3.5.1

# 7.0.1

- #4009 #4011 fix ocaml type checking bug (cherry pick)
- #4000 #4010 add react-starter theme
- #4005 fix windows installing issues

# 7.0.0

- #4003 not doing ast invariant checking, leave it to us (faster compilation)
- #4002 upgrade ocamldoc in 4.06, fix document build
- #4001 tweak error message
- #3999 #3987 fix ppx reactjs regression keep attributes on object fields
- #3998 #3996 less strict check for duplication in record labels
- #3996 #3969 fix refmt upgrade regressions
- #3982 bs.as for record support (language level feature)
- #3989 #3993 check renamed label is unique when using bs.as
- #3985 more precise runtime information passed down from upstream, fix a corner case of compiling ocaml class
- #3986 more precise runtime information passed down from upstream, add module alias comments in generated code
- #3991 #3980 fix a corner case when printing js object in statement position
- #3977 #3978 not relying on ref internal for the runtime
- #3976 add bs js playground reason support
- #3974 bsb tweak react hooks template README
- #3971 docs about format of lib/bs/.bsbuild
- #3967 #3973 fix recursive value initialization
- #3972 upgrade repl.js to 4.06.1
- #3890 Fix typo in readme
- #3898 #3900 #3911 #3913 #3915 #3925 #3928 #3929 #3932 #3936 #3934 OCaml record as Js object
- #3945 sync refmt 3.5.3
- #3916 add large ocaml object test
- #3935 #3931 partial fix for recursive values inside recursive modules
- #3917 #3926 speicalize all ref handling (prepare for js object interaction)
- #3918 use folders from esy ocaml for snapshots
- #3920 remove size field which is never used
- #3921 add queue_402 for testing recursive values
- #3912 add -bs-noloc opton for easy debugging (when using -dparsetree -dtypedtree)
- #3927 more tests for records
- #3901 internal rewrite float_of_bits to not rely on int64 representation
- #3903 Fix invalid json in hooks template
- #3905 Fix int64 test specification
- #3906 remove optimizations relying on int64 internals which is fragile when changing into bigint
- #3907 remove some transformations in printer
- #3893 specialize code generation for Sys.os_type better code for stdlib
- #3899 add missing optimization `let _ = xx in yy`

- #3878 add Belt.Option.forEach
- #3941 remove null_to_undefined since type is specialized
- #3943 fix SPA mode regression for hooks template
- #3944 #3956 add spacing to variant formatter
- #3950 fix react-hooks watcher websocket support
- #3954 alias result type using stdlib `result`
- #3955 update ¨CONTRIBUTING file
- #3959 internal, remove alias_table which is not needed
- #3960 add test case for functor coercion
- #3962 #3960 set env var `BSB_PROJECT_ROOT` for bsb
- #3965 better inline heruistics
- #3966 #3897 improve module coercion code gen in strict subtyping
  Deprecations
- #3889 remove deprecated light names in bs.deriving abstract

# 5.2.1 (2019/10/16)

Fixes

- #3884 (not using temp file when creating cmt for ocaml 4.06 only)
- #3877, #3881 Pattern match bug over list of integers
- #3875, #3879 regression introduced in 5.2.0 over pattern match optimization
- #3865 consistent name mangling when compiling modules into object
- #3852, #3870 for module with all module aliases and no interface file, always make it pure (treat it the same as namespace file)
- #3874 internal bug fix for ocaml cmpiler
  Codegen
- #3880 optimize pattern match for (string|int) option
- #3866 update react-hooks template
- #3843 mitigate windows anti-virius issue

# 5.2.0 (2019/09/23)

Features

- #3803 Add a -install flag for mono-repository improvement for parallel compilation
- #3790 #3802 #3799 #3792 #3836 Compile locla modules to objects and clean up
- #3836 initial support of esy
- #3780 Better code generation for if branches
- #3799 Improve code gen, better code equality for block
- #3778 #3770 Improve pattern match compilation against the outer-most staticfail
- #3764 better code gen for lazy evaluation
- #3822 allow `f##"Content-Type"` for uncommon property name
- #3810 annoate constructor names in pattern match compilation
  Fixes
- #3809 Escape question mark and ampersand to special chars
- #3805 #3796 Fix stale builds (module alias + namespace interaction)
- #3777 More friendly error message for invalid package name
- #3794 Calling genType from bsc instead from the patched ocaml compiler
- #3784 avoid trailing white space in case branch
- #3781 #3783 quote package path properly
- #3793 pass bs-version to genType
- #3674 installation from master works out of box
- #3823 fix reason language server

Docs

- #3795 Fix docs for stringifyAny
- #3788 Rename getUnasfe to getUnsafe
- #3830 fix isSortedExample
- #3829 fix mapWithDefault example
- #3828 fix getExn example
- #3827 fix partition example
- #3826 simplify truncateToLengthUnsafe example

# 5.1.0 (2019/08/15)

Features

- #3731 #3734 #3724 #3714 enable bsc for reason, so that for one file, `bsc hi.re` works
- #3671 add tool `bstracing` to visualize the building process
- #3730 #3738 Code gen: simplify `return undefined` as `return`
- #3713 support ppx with arguments (extended the schema)
- #3708 #3701 respect NODE_PATH when resolving node modules

Fixes

- #3699 Exit code from bsb in watch mode should be 0 instead of 2
- #3692, #3693 fix "cyclic dependencies error is swallowed"
- #3530, #3690 best effort support for shared library support
- #3683, #3678 Docs: fix example in Belt.Array
- #3657, #3669 Fix "For dependencies with namespace, the namespace file is always rebuilt"
- #3666, #3668 Fix "Ninja fails to compile on alpine linux "
- #3667, #3664 Fix "Warning number does not concat properly in some cases"
- #3662, #3515 Fix "bsb doesn't work with non-Unicode characters in the file path "
- #3653, #3519 Fix "[@react.component] vs .rei " in 4.06 branch
- #3655 Improve OCaml version file error
- #3652 Fix pnpm install (again)
- #3651 Fix "React PPX: Show warning 26 on unused props with default value"
  Internal
- #3711 not inlining self recursive functions
- #3740 enable backtrace by default for compiler in dev mode
- #3705 dump package path in .sourcedirs.json for troubleshooting
- #3698 better data format for .bsdeps
- #3680, #3684, #3677, #3675, #3672 better encoding for .bsbuild
- #3673 strip the binary by default on \*nix platform
- #3658 #3545 fix a bunch of edge cases with dev build
- #3643 Fix nasty out of bound error in string/bytes access

# 5.0.6

Fixes

- #3648, #3647, #3645 make sure bsppx.exe (used by editor tools/Merlin, Reason Language service) behaves consistently with bsc.exe

- #3643 fix a hidden out of bounds bug

- #3642 pass down ninja internal flags in combination of `bsb -make-world`, for example `bsb -make-world -- -d explain`

- #3641 fix pnpm install
- #3635 fix debug mode runtime crash
- #3633 fix bs dev dependency issue

# 5.0.5

Fixes

- #3615 pruning stale build artifacts in bsb, more robust to file changes (moving files around, renaming)

- #3609, #3914 Fix a fatal error in code generation
- #3598, #3595 Fix code generation when toplevel binding is partial match (edge case)
- #3588 Fix double quote -ppx argument on windows
- #3577 fix webpack file serving for direct route access
- #3574, #3566 Fix code generation when some built in module names are reused
- #3572, #3570 fix infinite loop in bsb -w (edge case)

- #3558, #3557 fix missing Js.MapperRt module (playground js)
- #3555, #3546 bs.deriving `accessors` add support for GADT
- #3553, #3549 Fix code generation for leading zero float (edge case)
- #3474 fix bad error message when bsconfig `dev` and `non-dev` overlap

- #3532 add missing docs for `Js.error` and `Js.trace`
- #3536 fixing nesting `|.` issue
- #3519 avoid `'a array` manifested in external generated signature which causes inconsistent signatures. The concrete issue is that when adding `.rei` file for `[@react.component]` it triggers not match type error
- #3534 correct commands for building vendor OCaml from ocaml.tar.gz
- `*` enforce the rule that a module has to contain `.ml` or `.re` file, interface only file is not supported

Features

- #3600 allow user to polyfill missing c stubs
- #3613, #3612 add a warning number 105 (on by default) for cases as below

```ocaml
external f : int -> int = "" [@@bs.val]
```

Such ffi declaration is fragile to refactoring when changing names of `f`

- #3587, #3571, #3568 simplify debugger mode, `debugger.chrome` is not needed to turn on debug mode

Internals

- #3556, #3554 allow test reason files directly
- #3594, #3586, #3580, #3575 upgrade ninja to a customized more performant internal version

# 5.0.4

Features

- #3523, #3516 Fusing react-jsx ppx as a flag

Docs

- #3522 add BS_VSCODE variable docs

Fixes

- #3540, #3482 remove unsupported items in the bsconfig.json schema
- #3539, #3474 fix bad error message when a repo has same name for two modules
- #3538, #3532 update docs
- #3536, #3537 fix nesting (|.) ppx issues
- #3519, #3535 fix external declarations that can not be generalized (uncovered by react jsx ppx v3)
- #3534 fix commands building from ocaml.tar.gz
- #3527, #3525, #3504, #3500 playground upgrade
- #3518, #3507, #3517 not emit warnings for dependencies
- #3515 fix on binding renameSync
- #3508 tweak error message for syntax error
- #3506 sync location and optional fixes for new jsx ppx
- #3501, #3505 fix inconsistency between Js.String and Js.String2
- #3502, #3503 fix pipe syntax on qualified opens
- #3492, #3499 fix code gen in external when apply bs.uncurry to (unit -> ..)
- #3496, #3495 fix 'bs.module isn't being resolved relatively correctly'

# 5.0.1

Features

- #3479 add a theme named react-hooks for the new ppx
- #3476 add bs.inline support for literals (int, string, bool) so that it gets a stronger guarantee for inlining
- #3473 upstream reason@3c6a9ca98
- #3470,#3466 ract jsx ppx

Fixes

- #3455 fix polymorphic comparison and equality for js date
- #3465 fix brutal console.clear
- #3468 add BS_VSCODE to disable -super-errors, which works better with vscode problem matcher

# 5.0.0

Features

- #3418 sync up with refmt 681c491ba760cdf3b49f92297c3dab1703682808
- #3395, #3417 better gentype support (gentype.import)
- #3412,#3416 Warning against usage of `string_of_float`
- #3414, #3415, #2893 allow usage of ` a |. M.(f a b)`
- #3403 first class bs.variadic support
- #3402 in watch mode, clear the screen upon rebuilding
- #3397 add ignored-dirs support in bsconfig.json
- #3377, #3376 add Linux prebuilt support for official release
- #3372 add Belt.Array.getIndexBy
- #3357, add `-bs-cmi-only` flag support to bsc so that no js emitted
- #3356, #3354 add gentypeconfig support in bsconfig.json
- #3352 fix minor mistake in Js.Dict.values doc
- #3329 Allow namespace in bsconfig.json to be customized
- #3334 Add Belt.Array.getBy
- #3204, #3208 add bs.deriving {light} support to allow short names
  Fixes
- #3413, #2893 deprecate Js.Array.join
- #3407, #3408 rebuild when ppx binary changes
- #3406, #3399 fix the interaction between external and relative paths
- #3393 deprecate Node.Fs.Watch.on in favor of Node.Fs.Watch.on\_
- #3315 depercate Js.Re.test, Js.Re.exec in favor of Js.Re.test*, Js.Re.exec*
- #3386, #3387 fix a codegen in with bs.raw
- #3386 make it more forgiving when interact with Js functions with arity 0
- #3381 remove golang as a dev dependency

* #3388 (breaking) Fix Js.Re.(splitbyReAtMost, splitByRe) binding

- #3332 remove `-bs-gen-tds` from docs in favor of gentype

# 4.0.17

Features

- #3229 true seperate compilation, incredible perf for incremental build

Fixes

- #3226, #3223 absolute path generated in recursive module path and `assert false`
- #3220 ppx-flags & scoped packages
- #3214 shadowing of js Promise constructor
- #3213 Allow build to be re-entrant to deal with yarn issues

# 4.0.10

Fixes

- upstream a bug fix for refmt
- Fix installation issues

# 4.0.8

Features

- Support OCaml 4.06 under a config

* #3146 support `#if 1` and `#if 0` in the built-in conditional compilation language
* #3159 Add Node.Buffer.concat
* #3181 sync in refmt 9fcbbca
* #3185 better performance in compilation, not reading runtime cmj files when not needed

Code gen

- #3134 Better arity infer when using first class module as function
- #3169 allow _ in bs.raw so that `fun%raw a _ -> ` works
- #3170, #3171 better code gen for bs.raw
- #2967 bs.variadic attribute (bs.splice still works)
  Fixes
- #3154 Fix binding `Js.Dict.get`
- #3132 Fix `int_of_string` semantics in an edge case
- #3142 Fix the combination of bs.as and unicode
- #3177 Webpack dev server mode
- #3180 clean up .gen.js/.gen.tsx for gentype

Docs

- #3133 Tweak Belt docs
- #3136 Fix typo in react and react-lite tempaltes
- #3161 improve perf of some functions in String module

# 4.0.7

Features

- #3072 Add List.filter/WithIndex and List.keep/WithIndex

Fix

- #3084,#3083 optimization triggers exception
- #3085 Wrong optimizer
- #3105 A corner case of optional encoding

Code gen

- - #3073, #3079, #3080 no arity tweaking. Function with unit as argument will have arity one
- #3078 better codegen for switch
- #3088 better codegen for if statement

# 4.0.6

## ReasonML synced 76b27

Fixes

- #3064 upgrade `webpack-cli` to fix broken `npm run webpack`
- #3054, #3502 fix some potential bugs in codegen
- #3047 handle null values correctly in the devtools custom formatter
- #3036 fix #3018 about dom in playground
- #3017 _important_ fix #3010 nodejs browser loader evaluated code twice

Features

- #3051,#3039 add List.keepWithIndex, reduceWithIndex
- #3046 add Js.Global.setTimeOutFloat and setIntervalFloat

Docs

- #3603 add documentation to Belt.Result
- #3031 fix typo in Belt.Option.flatMap example

# 4.0.4

Fixes

- #3001 fix regressios in refmt
- #2986 #2973 #2974 fix bsb websocket exit error
- #2983 #2988 determinsic behavior
  when NINJA_ANSI_FORCED=0 no color
  when NINJA_ANSI_FORCED=1 yes color

# 4.0.3

Fixes

- #2956 clean re.js for genFlow proj
- #2970 remove one obsolte error
- #2970 address one regression from refmt

# 4.0.2

Fixes

- #2963 fix ppx-flags quoting issue

Features

- #2951 sync up with reason
- #2964 customize ninja to make output less verbose
  Add NINJA_ANSI_FORCE env variable support so that third party tools running bsb can still preserve colors
- #2960 add tea theme support
- #2959 less verbose bsb output
- #2958 make `bsb -init` more forgiving

# 4.0.1

Fixes:

- #2949 fix optional regression
- #2946 fix react-lite theme on Linux

# 4.0.0

Fixes:

- #2832 fix compiler crash
- #2837 `toFixed`, `toExponential` too strict
- #2841 fix some inconsistency betweeen debug mode and release mode
- #2865 fix reload latency issue in react-lite theme
- #2864 fix parallel build random failure
- #2874 consistency check for global bsb and local bsb
- #2914 Fix bug on Windows where path has colon in command line arg
- #2919 fix return value of `Js.Date.toJSON`
- #2921 bs.deriving label -> labelGet, the `label` accessor is deprecated
- #2924 rename Js.Nullable.test -> Js.Nullable.isNullable
- #2923 fix ghost location in error message
- #2931 fix a codegen bug in optimization pattern match

Features:

- #2280 prettier output in debug mode (chrome custom formatter)
- #2823 add build-success hook

```
bsb -make-world -w -build-success 'your_script'
```

- #2856 provide websocket intergration with bsb
- #2858 add react-lite theme hot module reloading without webpack
- #2873 add Belt.Array.sliceToEnd
- #2825 Add Belt.Array.partition
- #2882, #2885, #2886, #2889, #2890,#2894, #2896, #2897,#2898, #2900
  #2901, #2905, #2907, #2908, #2909, #2912, #2913
  unbox optional and code optimization based on type kinds

- #2910 fix optional inline regression, better codegen for optional equality
- #2904 fix Js.Date.parse binding
- #2899 Add Dom.htmlFormElement and Dom.htmlInputElement types
- #2910 Improve package not found message

- #2916 optimize value based optional
- #2918 adapt polymoprhic comparison for the new optional representation
- #2917 remove trailing `return undefined`
- #2935 comments in codegen for `ref` generation
- #2863 optimize away unused blocks

# 3.1.4

Fixes:

- Put back the deprecated `Js.to_bool` and `Js.Boolean.*` for a little bit longer to avoid breackage in userland. These functions are all deprecated and don't do anythinng anymore, since we compile `bool` to `Js.boolean` directly.

# 3.1.0

Features:

- #2809, #2806 Sync up with latest reason
- #2805, allow `x |. Some `
- #2797, #2771 `-bs-g`
- #2793 more bindings to Js.Console
- #2621 add Belt.Result module
- #2760 add Belt.Array.unzip

Perf:

- #2808 better code gen for if then else
- #2804 make HashSet.String size smaller

Fixes:

- #2812, compatibility with Node 10
- #2789, fix Weak.length
- #2790, fix Belt.Set performance issue
- #2786, fix polymorphic compare on nullables
- #2781, improve location info on bs.deriving abstract
- #2776, lift the function limitation on bs.deriving abstract
- #2752, fix binding Buffer.toString

# 3.0.0

Features:

- #2740, #2726 Generalized safe/cleaner embedding raw function (https://rescript-lang.org/docs/manual/latest/embed-raw-javascript)

- #2687, #2665, #2663 bs.deriving abstract type, a powerful way for idiomatic JS and FFI

- #2696, #2742, #2706, #2711, compile OCaml boolean as JS boolean
  Breaking change to your code path relying on `Obj.magic` and `bs.raw`

- #2741 add Node.Buffer.fromStringWithEncoding
- #2737 add Js.Json.stringifyWithSpace
- #2728 add console.error and console.trace
- #2666 add List.sort to belt
- #2664 pipe syntax support tuple
  `obj |. method a b ` and `obj |. (m1 , m2)`

Perf:

- #2676 beter optimizations for tuple allocation

Docs:

- #2730, #2729, #2733, #2722, #2701, #2699 More docs to Belt

Fixes:

- #2657 more intuitive polymorphic comparison with objects
- #2686 playground unicode
- #2720, #2719, #2718, error message enhancment
- #2731 not inlining function contains `raw`
- #2672 Fix ci
- #2652 fix Buffer name mangling on Node
- #2642 weird indentation in generated code

# 2.2.3

Features:

- #2646,#2622 Adding Belt.Option
- #2342, #2624 (|.) pipe syntax for t first convention
- #2589 Expose Id.MakeComparable functor
- #2587 Added production ready settings for react theme
- - remove refmt syntax version 2

Performances:

- #2438 using concrete predicates for integer comparison
- #2584 better handling of if then else common sub expression

Fixes:

- #2303 defining or using a module named "Block" causes runtime errors
- #2616,#2612,#2554 better error message
- #2352 return value of assignment expression
- #2413 no break generated after return statement in some code branches
- #2633 [@bs.string] in FFI
- #2608 short-circuiting of && fails due to extraction of variable
- #2559 fix Bytes.create semantics
- #2638, bsb -w on windows freez
- #2448, js_int.ml not installed on windows

# 2.2.2

Features:

- Upgrade with latest reason syntax (native unucurry support etc)
- #2531 add missing functions in Js.Nullable fromoption/toOption
- #2527 Belt.List.shuffle

Fixes:

- #2503 bs.string and bs.obj interaction
- #2549, #2548, $2548, #2542, #2541 improve error message

# 2.2.0

Features:

- A beta release for the new stdlib called Belt
- #2436, #2381, #2377, #2353 bs.deriving abstract support

Performances:

- #2452 specialized comparison with Js.null, Js.undefined, Js.boolean
- #2412, provide specialized primitives for comparison with null/undefined
- #2361, better optimization for temporary tuple
  Fixes:
- #2451 better error message when arity mismatch for reason syntax
- #2399, turn partial application warnings to error in react template
- #2465 build on FreeBSD
- #2450 ignore bsb.lock
- #2356 ship build-schema.json
- #2489, #2464 capitalize names in combination of '/'
- #2459 subdirs:true by default for templates
- #2428, fix trailing space on react-jsx
- #2401, stop tab-aligning imports for smaller diff
- #2383, drop bs.deriving attribute after post-processing

# 2.1.0

Features:

- #2282, #2280,#2272,#2271,#2270,#2262,#2260,#2255,#2253
  Automatically derive js converter between ocaml and Js values
- #2238, #2225, #2221
  Make the compiler relocatable
  prebuilt compiler (this release for Mac/Win)
- #2276 update reason syntax@d0d18
- #2229 improve error message with regard to `@bs`
- #2266, add Js_global.(encode|decode)URI(Component) bindings
- #2220 make watcher mode in linux accept ninja progress animation
- #2163 better hints for binding module name
- #2187, #2186, #2179 add two warning numbers 101, 102 for polymorhic comparisons
  and unused bs attributes

Performance:

- #2269 type specialized comparison also applied to nullable polymorphic variants
- #2208 type specialized comparison allpied to nullable variants
- #2213 refine caml_obj_dump into caml_array_dup better array initialization code

Fixes:

- #2316 Pattern match with exception case and a single catch-all pattern is optimized incorrectly
- #2318 no absname in Match_failure
- #2250 #1285, fix code gen for object oriented code
- #2278, #2274 fix fatal errors regression and syntactice fatal errors(-werror A) don't stop building
- #2259 fix fatal errors don't stop generating cmj file
- #1972 bsb -init does not rely on `npm link` on \*nix platform
- #2207 nop rebuild to work around yarn bug
- #2226 kill bsb -w when stdin is closed
- #2184 bsb should exclude -I empty dirs

# 2.0

Features

- update reason3 syntax

# 1.10.3

Features:

- #2112, introduced a key `suffix`, so that user can
  choose `suffix : ".bs.js"`
- #2138, in combination of `.bs.js` suffix and `in-source` build,
  bsb is able to remove stale build artifact
- #2091 bsc xx.cmi will print xx.mli so users can generate
  mli in the beginning. `bsc -output-re xx.cmi` will print
  it in reason syntax
- #2096, clorized ninja build output

- #2120 better error message in the location of `{json||json}`
- #2123 avoid namespace leaking in types
- #2130 make Sys module not break React Native bindings
- #2159, #2165 enhance user expereince of bsb (less verbose, status bar when failed)
- #2134, allow people to make customized playground via a plugin

Fixes:

- #2157, fix unnecessary rebuilding when adding files with namespace option on
- #2145, fix bsb unnecessary rebuild issues
- #2150, fix an edge case of comparison between cyclic value
- #2140 tweak invalid npm package error message
- #2080, #2094 bsb -w can detect multiple processes running
  so no race condition
- #2097 default warning with "-30"
- #2101 fix bs.splice error message
- #2102 fix reason printer bug
- #2089 more logs when ocaml fails to build
- e16cbd03c64eb2b7e99570abdc29f5799778835f fix a binding of `Js.Re.matches`

# 1.9.3

Features:

- #2049, add a dedicated `warning` field, so that it is easy to override, enable `warn-error` and customize it.
- React JSX PPX V3 is in. This allows a custom component's `children` to be of any type. When the child's a single non-JSX item, it's not wrapped in an array anymore.
- #2016, add a flag `bsb -v` to tell the version number
- 64ea144746f998955f69d8eb4ec2b0179ce2d5b4 add Js.Typed_array subarray API
- #2030, error message: better unbound value message
- #2041, add a flag `bsb -verbose`, by default it is less noisy
- #2047, make bsb error message more professional
- #2048, turn `-bs-super-error` by default for reason files

Deprecations:

- React JSX PPX V1 has been removed, and the bsconfig `"react-jsx": true` is removed too (use `2` or `3`). JSX only accept a version number
- #1666, remove deprecated API

Fixes:

- #2029, error message: fix display line and column
- #2033, #2040 error message: trim output when too many lines
- #2042, better react error message
- #2053, better error message when file name is non-existent
- #2066, add a missing escaped char ':'
- #2063, add Js.Float for windows, remove deprecated Js.Float API
- #2070, fix -warn-error interaction with -bs-super-error

# 1.9.2

Fixes:

- #1943, Wrong name mangling for properties "\_50"
- #1029, tree shaking in playground
- #1946, Fix invalid JS output
- #1965, more JS modules exported in playground
- #1559, add a comment when no js output produced
- #1989, fix a bug for exit inlining
- #2002, make default exports work with transpiled babel ES6 import
- A bunch of improvements for better error message by Cheng Lou and Cristiano Calcagno

Features:

- #1944, bspack support -main-export
- #1990, better optimizations for pattern match compilation
- #1991, Accept `bs.deriving accessors` applies to `bs.config` as well for single field
- #2001, improve global module compilation
- #2006, `"subdirs": true` will traverse the directory recursively
- #1964, for `Capital_file.ml` generate `Capital_file.js` instead of `capital_file.js`

Deprecations:

- #1968, remove support for Google module system

# 1.9.1 (Recovery 1.9.0)

Fixes

- #1933 hyphen directory name fixes

# 1.9.0

Features:

- Namespace support in the build system
- #1839, #1653, allow in-source build in package-specs , allow single package-spec element in package-specs
- #1802 introduce [@bs.unwrap] for polymorphic variant as external argument
- Improve error message via -bs-super-errors
- Reason syntax error message for .re/.rei files
- #1908 two APIs for Js.Re
- #1905, #1906, simplify the workflow of handling null or undefined (via nullable)
  Optimizations:
- #1918, better code gen for pattern match
- #1865, Add Js.logN

Fixes

- #1925, fix missing js modules in playground
- #1893, fix Js.Array.append (Js.Vector.append)

# 1.8.2

Features:

- #1798 make `default` the same semantics as ES6 exports
- #1785 upgrade playground
- #1758 generator support
- #1826 add `bsb -where` support so that bsb.exe can be located and cached in a more robust way

Optimizations:

- #1796, #1793 improve submodule arity inference
- #1810 don't rebuild ninja if binary already exists in bin folder

Fixes:

- #1811 add relative PPX paths to .merlin correctly
- #1822, fix an optimization bug

Internal:

- add a tool cmjdump.exe

# 1.8.1

Fixes:

- #1762, discard effectful unused code
- #1760, div by zero effect analysis

# 1.8.0

Fixes:

- #1573, don't include `-bs` flags in `.merlin`
- #1716, fix wrong optimization of recursive values
- #1728, bad inlining
- #1409, make sure when optional is None, bs.obj will not introduce such label
- #1737, same as #1409
- #1746, a corner case when mixing recursive value and functions, should make markup.ml work
- #1749, fix nested if, code block discarded issue

# 1.7.5

Fixes:

- #1676, `bsb -w` will always build regardless of filetype when fs.watch doesn't send a filename
- #1655, fix #1653 Js.Promise.all[n] interfaces
- #1658, fix typeof = "null" issue
- #1656, bs.get/set/get_index/set_index respects bs.ignore
- #1654, `bsb -init` fails if package or current dir has space (parent dir can have spaces)
- #1678, bs.get{null;undefined} in object type
- #1692, fix invalid js syntax output
- #1701, fix tailcall handling interaction with exception handler
- #1666, fix misuse of GADT API

Features:

- #1648, exposed `bsc` in the npm environment
- #1647, special handling `bsb -init .` to reuse current directory
- #1667, fix an optimization bug
- #1698, fix exit code incorrectly aggregated issue
- #1666, add Js.Json.classify and Js.Types.classify
- #1705, add DOM storage API
- #1672, sync up with new reason
- #1696, provide reason-react template

# 1.7.4

Internal:

- #1583, add -U -D support for bspack

Features:

- #1630, add modules Option, Result, List, and Vector into Js namespace, update docs

- #1613, allow bs.scope with bs.send/bs.send.pipe/bs.set/bs.get/bs.set_index/bs.get_index
- #1604, add the functions `entries`, `values`, `fromList`, `fromArray` and `map` to `Js.Dict`

- #1632, bsb themes support

Fixes:

- #1581, more error checking
- #1633, fix missing installations
- #1581, more error checking %identity

# 1.7.3

Fixes:

- #1556, fix duplicated requires of runtime (report by Cheng Lou)
- #1568, internal compiler error

Features:

- #1564: scoped values in FF, see `bs.scope` in the Manual

# 1.3.2

Features:

- Significantly improve bsb experience

## 1.2.1 + dev

Features:

- #861, add `-bs-assume-no-mli` and `-bs-no-implicit-include` for deterministic build
- #851, add -bs-D -bs-list-conditionals flags
- add `-bs-syntax-only`
- #854, add `-bs-binary-ast`

# 1.1.2

Fixes:

- #831, bug fix with opam issues

Features:

- Provide `bspp.exe` for the official compiler

# 1.1.1

Features:

- #822, add `bsdep.exe`
- #820, conditional compilation support
- #793, relax syntactic restrictions for all extension point so that `bs.obj`, `obj`, `bs.raw`, `raw`, etc. will both work. Note that all attributes will still be qualified
- #793, support `bs.splice` in `bs.new`
- #798, complete `bs.splice` support and documentation

# 1.0.3

Incompatible changes (to better support Windows):

- `bsc`, `bspack` and `bsppx` are renamed into `bsc.exe`, `bspack.exe` and `bsppx.exe`
- No symlink from .bin any more.

  **Old symlinks**:

  ```sh
  tmp > ls -al node_modules/.bin/
  total 96
  drwxr-xr-x  14 hzhang295  staff  476 Sep 20 17:26 .
  drwxr-xr-x   4 hzhang295  staff  136 Sep 20 17:27 ..
  lrwxr-xr-x   1 hzhang295  staff   22 Sep 20 17:26 bsc -> ../bs-platform/bin/bsc
  lrwxr-xr-x   1 hzhang295  staff   25 Sep 20 17:26 bspack -> ../bs-platform/bin/bspack
  lrwxr-xr-x   1 hzhang295  staff   24 Sep 20 17:26 bsppx -> ../bs-platform/bin/bsppx
  ```

  Now these symlinks are removed. You have to refer to `bs-platform/bin/bsc.exe`.

Features:

- #787, add an option `-bs-no-warn-unused-bs-attribute`

# 1.0.2

Fixes:

- #743, Fix Bytes.blit when `src == dst`

Features:

- #783, by default, `bsc.exe` will warn when it detect some OCaml data types are passed from/to external FFI
- #784, add an option `-bs-eval`

# 1.0.1

Fixes:

- #718, Enforce `#=` always return unit for better error messages

Features:

- FFI
  - #694, support fields and mutable fields in JS object creation and private method
  - #686, introduce phantom arguments (`bs.ignore`) for ad-hoc polymorphism

# 1.0.0

Initial release<|MERGE_RESOLUTION|>--- conflicted
+++ resolved
@@ -10,7 +10,6 @@
 > - :house: [Internal]
 > - :nail_care: [Polish]
 
-<<<<<<< HEAD
 # 11.0.0-alpha.1
 
 #### :rocket: New Feature
@@ -57,13 +56,12 @@
 - Treat `@meth` annotation as making the type uncurried for backwards compatibitly with some examples https://github.com/rescript-lang/rescript-compiler/pull/5845
 - Process `@set` annotation for field update as generating an uncurried function https://github.com/rescript-lang/rescript-compiler/pull/5846
 - Treat uncurried application of primitives like curried application, which produces better output https://github.com/rescript-lang/rescript-compiler/pull/5851
-=======
+
 # 10.1.1
 
 #### :bug: Bug Fix
 
 - Prevent inlining of async functions in additional cases https://github.com/rescript-lang/rescript-compiler/issues/5860
->>>>>>> 039c4db0
 
 # 10.1.0
 
