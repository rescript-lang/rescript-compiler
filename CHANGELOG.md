# Changelog

> **Tags:**
>
> - :boom: [Breaking Change]
> - :eyeglasses: [Spec Compliance]
> - :rocket: [New Feature]
> - :bug: [Bug Fix]
> - :memo: [Documentation]
> - :house: [Internal]
> - :nail_care: [Polish]

<<<<<<< HEAD
# 11.0.0-alpha.1

#### :rocket: New Feature

- Introduce experimental uncurried by default mode. Can be turned on mid-file by adding standalone annotation `@@uncurried`. For experimentation only. https://github.com/rescript-lang/rescript-compiler/pull/5796
- Adding `@@toUncurried` to the file and reformat will convert to uncurried syntax https://github.com/rescript-lang/rescript-compiler/pull/5800
- Add support for unary uncurried pipe in uncurried mode https://github.com/rescript-lang/rescript-compiler/pull/5804
- Add support for partial application of uncurried functions: with uncurried application one can provide a
subset of the arguments, and return a curried type with the remaining ones https://github.com/rescript-lang/rescript-compiler/pull/5805
- Add support for uncurried externals https://github.com/rescript-lang/rescript-compiler/pull/5815 https://github.com/rescript-lang/rescript-compiler/pull/5819 https://github.com/rescript-lang/rescript-compiler/pull/5830
- Parser/Printer: unify uncurried functions of arity 0, and of arity 1 taking unit. There's now only arity 1 in the source language. https://github.com/rescript-lang/rescript-compiler/pull/5825
- Add support for default arguments in uncurried functions https://github.com/rescript-lang/rescript-compiler/pull/5835
- Inline uncurried application when it is safe https://github.com/rescript-lang/rescript-compiler/pull/5847

#### :boom: Breaking Change

- Remove support for the legacy Reason syntax. Existing Reason code can be converted to ReScript syntax using ReScript 9 as follows:
  - `npm i -g rescript@9`
  - `rescript convert <reason files>`
- Remove obsolete built-in project templates and the "rescript init" functionality. This will be replaced by the create-rescript-app project that is maintained separately.
- Parse the attributes of labelled argument to the pattern attributes of argument instead of function.
- Made pinned dependencies transitive: if *a* is a pinned dependency of *b* and *b* is a pinned dependency of *c*, then *a* is implicitly a pinned dependency of *c*. This change is only breaking if your build process assumes non-transitivity.
- Curried after uncurried is not fused anymore: `(. x) => y => 3` is not equivalent to `(. x, y) => 3` anymore. It's instead equivalent to `(. x) => { y => 3 }`.
Also, `(. int) => string => bool` is not equivalen to `(. int, string) => bool` anymore.
These are only breaking changes for unformatted code.

#### :bug: Bug Fix

- Fix issue where uncurried was not supported with pipe https://github.com/rescript-lang/rescript-compiler/pull/5803
- Fix printing of nested types in uncurried mode https://github.com/rescript-lang/rescript-compiler/pull/5826
- Fix issue in printing uncurried callbacks https://github.com/rescript-lang/rescript-compiler/pull/5828
- Fix formatting uncurried functions with attributes https://github.com/rescript-lang/rescript-compiler/pull/5829
- Fix parsing/printing uncurried functions with type parameters https://github.com/rescript-lang/rescript-compiler/pull/5849

#### :nail_care: Polish

- Syntax: process uncurried types explicitly in the parser/printer https://github.com/rescript-lang/rescript-compiler/pull/5784 https://github.com/rescript-lang/rescript-compiler/pull/5822
- Syntax: process uncurried function declarations explicitly in the parser/printer https://github.com/rescript-lang/rescript-compiler/pull/5794
- PPX V4: allow uncurried `make` function and treat it like a curried one [#5802](https://github.com/rescript-lang/rescript-compiler/pull/5802) [#5808](https://github.com/rescript-lang/rescript-compiler/pull/5808) [#5812](https://github.com/rescript-lang/rescript-compiler/pull/5812)
- Remove processing of objects expressions, which don't exist in `.res` syntax (`Pexp_object`) https://github.com/rescript-lang/rescript-compiler/pull/5841
- Remove class type processing from compiler ppx https://github.com/rescript-lang/rescript-compiler/pull/5842
- Remove method application via operator `##`, which does not exist in `.res` syntax https://github.com/rescript-lang/rescript-compiler/pull/5844
- Treat `@meth` annotation as making the type uncurried for backwards compatibitly with some examples https://github.com/rescript-lang/rescript-compiler/pull/5845
- Process `@set` annotation for field update as generating an uncurried function https://github.com/rescript-lang/rescript-compiler/pull/5846
- Treat uncurried application of primitives like curried application, which produces better output https://github.com/rescript-lang/rescript-compiler/pull/5851

# 10.1.0-rc.6
=======
# 10.1.0
>>>>>>> 192bbd82

#### :bug: Bug Fix

- Fix issue where no error was reported when ? was used for non-optional fields. https://github.com/rescript-lang/rescript-compiler/pull/5853
- Fix issue where optional fields in inline records were not supported and would cause type errors https://github.com/rescript-lang/rescript-compiler/pull/5827

# 10.1.0-rc.5

#### :bug: Bug Fix

- Prevent inlining of async functions in last stage of the compiler when the functions are not exported (not in interface file or shadowed) https://github.com/rescript-lang/rescript-compiler/pull/5790

# 10.1.0-rc.4

#### :rocket: New Feature

- Support format check with `rescript format -check`. https://github.com/rescript-lang/rescript-compiler/pull/5760

#### :bug: Bug Fix

- Fix issue where the last line of `rescript format --help` usage was being swallowed https://github.com/rescript-lang/rescript-compiler/pull/5760
- Specialize the printing of the rhs of a record field assignment for optional values `{x: ? e}` https://github.com/rescript-lang/syntax/issues/714

# 10.1.0-rc.3

#### :rocket: New Feature

- Support the use of spread anywhere in list creation (e.g. `list{...x, 1, ...y, ...z}`). https://github.com/rescript-lang/syntax/pull/692
- Add support for the argument of `@react.component` to set a props type from the outside. https://github.com/rescript-lang/syntax/pull/699

#### :bug: Bug Fix

- Fix issue where the JSX key type is not an optional string https://github.com/rescript-lang/syntax/pull/693
- Prevent inlining of async functions https://github.com/rescript-lang/rescript-compiler/issues/5754
- Fix build error for JSX fragment without children https://github.com/rescript-lang/syntax/pull/704
- Fix issue where async as an id cannot be used with application and labelled arguments https://github.com/rescript-lang/syntax/issues/707
- Fix 5557: the exhaustive checking for char is incorrect during the unicode migration https://github.com/rescript-lang/rescript-compiler/pull/5749
- Fix 5753: the comment for unicode char is inaccurate https://github.com/rescript-lang/syntax/pull/709
- Treat await as almost-unary operator weaker than pipe so `await foo->bar` means `await (foo->bar)` https://github.com/rescript-lang/syntax/pull/711

#### :nail_care: Polish

- Change payload of `Pconst_char` from `char` to `int` https://github.com/rescript-lang/syntax/pull/709

# 10.1.0-rc.2

#### :bug: Bug Fix

- Fix issue with changes not being applied with React Native's Metro bundler for files with warnings https://github.com/rescript-lang/rescript-compiler/pull/5738
- Fix emitting unary minus for floats in case of negative constants https://github.com/rescript-lang/rescript-compiler/pull/5737
- Fix issue where a spread `...x` in non-last position would not be reported as syntax error https://github.com/rescript-lang/syntax/pull/673/
- Fix issue where the formatter would delete `async` in a function with labelled arguments.
- Fix several printing issues with `async` including an infinite loop https://github.com/rescript-lang/syntax/pull/680
- Fix issue where certain JSX expressions would be formatted differenctly in compiler 10.1.0-rc.1 https://github.com/rescript-lang/syntax/issues/675
- Fix issue where printing nested pipe discards await https://github.com/rescript-lang/syntax/issues/687

# 10.1.0-rc.1

#### :boom: Breaking Change

- Deprecate DOM element attributes in `JsxDOM.domProps`: `begin_`, `end_`, `to_`
  - Use `begin`, `end`, `to` instead.
- Emit an error when a `@string` or `@int` attribute is used in a V4 component https://github.com/rescript-lang/rescript-compiler/issues/5724

## :rocket: New Feature

- Add extra variants for output filename suffixes in `bsconfig.json`: `.bs.mjs` and `.bs.cjs` are allowed https://github.com/rescript-lang/rescript-compiler/pull/5631
- Safe promises: t-first Js.Promise2 bindings, and remove warning for nested promises https://github.com/rescript-lang/rescript-compiler/pull/5709

#### :bug: Bug Fix

- Fix issue where uncurried async functions were emitted without `async` https://github.com/rescript-lang/rescript-compiler/pull/5718
- Fix location issue in error messages with JSX V4 where the multiple props types are defined https://github.com/rescript-lang/syntax/pull/655
- Fix location issue in make function in JSX V4 that breaks dead code elimination https://github.com/rescript-lang/syntax/pull/660
- Fix parsing (hence pretty printing) of expressions with underscore `_` and comments.
- Fix printing of comments inside JSX tag https://github.com/rescript-lang/syntax/pull/664
- Fix issue where formatter erases tail comments inside JSX tag https://github.com/rescript-lang/syntax/issues/663
- Fix issue where the JSX prop has type annotation of the first class module https://github.com/rescript-lang/syntax/pull/666
- Fix issue where an empty record literal {} expected to have a non-record type would type check https://github.com/rescript-lang/rescript-compiler/pull/5729

#### :eyeglasses: Spec Compliance

- Functions with consecutive dots now print as multiple arrow functions like in JavaScript.

#### :nail_care: Polish

- Add `loading`, `aria-*` DOM element attributes in `JsxDOM.domProps`: `ariaCurrent`, `ariaInvalid`, `ariaAutocomplete`, etc.
- Change the internal representation of props for the lowercase components to record. https://github.com/rescript-lang/syntax/pull/665
- Add `JsxPPXReactSupport` module to relocate the helper functions for JSX v4 from `rescript-react`

# 10.1.0-alpha.2

#### :rocket: New Feature

- Fix pretty printer where it would print doc comments on the same line as other attributes https://github.com/rescript-lang/syntax/pull/642
- Propagte `"jsx"` configuration to dependencies https://github.com/rescript-lang/rescript-compiler/pull/5661
- Add support for empty record literal `{}` for records where all fields are optional https://github.com/rescript-lang/rescript-compiler/pull/5658
- Add support for empty record type (e.g. `type empty = {}`) https://github.com/rescript-lang/rescript-compiler/pull/5658

#### :bug: Bug Fix

- Fix issue in formatting JSX spread props https://github.com/rescript-lang/syntax/pull/644
- Fix location issue in error messages with JSX V4 where the body of the component is an application https://github.com/rescript-lang/syntax/pull/633
- Fix printing of type declarations in error message where they would be considered recursive by default
- Fix issue where the printer would omit attributes for `->` and `|>` https://github.com/rescript-lang/syntax/pull/629
- Fix printing of optional fields in records https://github.com/rescript-lang/rescript-compiler/issues/5654
- Fix printing of comments inside empty blocks https://github.com/rescript-lang/syntax/pull/647

#### :nail_care: Polish

- Improvements and fixes for JSX V4. See guide https://github.com/rescript-lang/syntax/blob/master/cli/JSXV4.md
- Mention all missing fields in error message for records, not just one https://github.com/rescript-lang/rescript-compiler/pull/5657

# 10.1.0-alpha.1

#### :boom: Breaking Change

- Vendor genType, which does not need to be installed separately anymore. **Only TypeScript back-end** supported.
- Pipe `->` does not support a code block on the right-hand side e.g. `x->{ open A; get("test") }`

#### :rocket: New Feature

- Experimental support for for `async`/`await` https://github.com/rescript-lang/rescript-compiler/pull/5537
- Make `promise` a built-in type https://github.com/rescript-lang/rescript-compiler/pull/5650
- Initial support for JSX V4 including genType, still work in progress.
  - :boom: when V4 is activated, at most one component is allowed for each module.
- Add placeholder types for ES6 collections: `Set`, `Map`, `WeakSet`, and `WeakMap` https://github.com/rescript-lang/rescript-compiler/pull/5630

#### :bug: Bug Fix

- Fix issue with arrays and creation of recursive values https://github.com/rescript-lang/rescript-compiler/pull/5640
- Fix issue where characters such as newlines would be escaped in a template string expression https://github.com/rescript-lang/rescript-compiler/issues/5638
- Fix issue where pipe `->` processing eats up attributes https://github.com/rescript-lang/rescript-compiler/pull/5581
- Fix issue where cancelling `rescript build` would leave the `.bsb.lock` file behind and block future builds

#### :nail_care: Polish

- Print patterns in warnings using rescript printer https://github.com/rescript-lang/rescript-compiler/pull/5492

# 10.0.1

#### :bug: Bug Fix

- Fix issue where watch mode would give an error on Windows https://github.com/rescript-lang/rescript-compiler/pull/5621

# 10.0.0

**Compiler**

#### :boom: Breaking Change

- `bsconfig.json` does not support `// line` comments anymore.
  - Example: `"suffix": ".bs.js" // determine the suffix`
  - Fix: remove the comment and use standard json.
- Changed return type of `Js.String.match_` as it was wrong. [#5070](https://github.com/rescript-lang/rescript-compiler/pull/5070)
  - Example: any use of `Js.String.match_` and `Js.String2.match_`
  - Fix: follow the type errors

#### :rocket: New Feature

- New records with optional fields e.g. `type opt = {x: int, y?: string}` were added as an experimental feature [#5423](https://github.com/rescript-lang/rescript-compiler/pull/5423) [#5452](https://github.com/rescript-lang/rescript-compiler/issues/5452) [New Syntax](https://github.com/rescript-lang/syntax/pull/589/files)
- Add support for `@new @variadic` (see https://github.com/rescript-lang/rescript-compiler/pull/5364)

#### :bug: Bug Fix

- Classify bigint correctly [#5351](https://github.com/rescript-lang/rescript-compiler/pull/5351)
- Fixed crash in `rescript build` on Windows [#5516](https://github.com/rescript-lang/rescript-compiler/pull/5516)
- Fixed `rescript init` command not working [#5526](https://github.com/rescript-lang/rescript-compiler/pull/5526)
- Fix issue with compiler log not terminated that causes problems with editor extension not clearing issues when fixed [#5545](https://github.com/rescript-lang/rescript-compiler/issues/5545)

##### :nail_care: Polish

- Changed Linux build to depend on GLIBC 2.28 again for compatibility with Debian 10.

- Proper M1 support (CI now supports M1 native builds)

**Syntax**

#### :boom: Breaking Change

- `@bs.send.pipe` is now removed. Earlier it was deprecated.
- Missing labels in function application is now an error (https://forum.rescript-lang.org/t/ann-more-strict-checks-in-missed-labels/2117).
  - Example: `let f = (x, ~z) => x + z; f(1, 2)`
  - Fix: do `let f = (x, ~z) => x + z; f(1, ~z=2)` instead
- Externals without `@val` annotations do not work anymore, and externals with `= ""` give an error.
  - Example: `external setTimeout: (unit => unit, int) => float = "setTimeout"` is not supported anymore.
  - Fix: use `@val external setTimeout: (unit => unit, int) => float = "setTimeout"` instead.
  - Example2: `@val external setTimeout: (unit => unit, int) => float = ""` is not supported anymore.
  - Fix2: use `@val external setTimeout: (unit => unit, int) => float = "setTimeout"` instead.
- Strings processed at compile-time don't need escaping anymore.
  - Example: `let blockCommentsRe = %re("/\\/\\*([^*]|[\\r\\n]|(\\*+([^*/]|[\\r\\n])))*\\*+\\//g")`.
  - Fix: use `let blockCommentsRe = %re("/\/\*([^*]|[\r\n]|(\*+([^*/]|[\r\n])))*\*+\//g")` instead.
- Remove parsing of "import" and "export" which was never officially supported https://github.com/rescript-lang/syntax/pull/597 https://github.com/rescript-lang/syntax/pull/599
  - Example: `export type t = int`
  - Fix: `@genType type t = int`
  - Example2: `import realValue: complexNumber => float from "./MyMath"`
  - Fix2: `@genType.import("./MyMath") external realValue: complexNumber => float = "realValue"`

#### :rocket: New Feature

- Unicode is now supported in regular strings and chars (when the symbol fits). This is now going to work: `let str = "Σ"`. And, you'll be able to pattern match on unicode chars: `switch c { | 'Σ' => "what a fine unicode char" | _ => "unicode is fun" }`
- Doc comments `/** ... */` are now supported. Inernally, they are attributes, so are only valid at positions where `@foo` is allowed, or a syntax error is given. Similarly for module-level `/*** comments */` that can go where `@@attributes` go.

#### :bug: Bug Fix

- Fix printing for inline nullary functor types [#477](https://github.com/rescript-lang/syntax/pull/477)
- Fix stripping of quotes for empty poly variants [#474](https://github.com/rescript-lang/syntax/pull/474)
- Implement syntax for arity zero vs arity one in uncurried application in [#139](https://github.com/rescript-lang/syntax/pull/139)
- Fix parsing of first class module exprs as part of binary/ternary expr in [#256](https://github.com/rescript-lang/syntax/pull/256)
- Fix formatter hanging on deeply nested function calls [#261](https://github.com/rescript-lang/syntax/issues/261)

**Libraries**

#### :boom: Breaking Change

- **"Attributes not allowed here"**. If you see this error chances are you're using a ppx that needs updating to a new version.
  See an exampe of how to [update a ppx](https://github.com/zth/rescript-relay/pull/372)
  - Example: for `rescript-relay` 0.23.0 is not supported.
  - Fix: use `rescript-relay@beta` or the new version when released.
- Removed printing modules (Printf, Format etc) and related functions. Details of files added/removed: https://github.com/rescript-lang/rescript-compiler/commit/0fd8bb0e77c4b0e96a9647ac8af614305057003f.

#### :bug: Bug Fix

- Fix library issue with missing `bytes_to_string` https://github.com/rescript-lang/rescript-compiler/issues/5573 https://github.com/rescript-lang/rescript-compiler/pull/5589

#### :nail_care: Polish

- Several Belt / Js libraries are now converted to ReScript syntax, with corresponding comments in Markdown format suitable for hovering. See [#5361](https://github.com/rescript-lang/rescript-compiler/pull/5361).

**Playground**

#### :house: Internal

- Added `jsoo_playground_main.ml` as the rescript-lang.org playground bundle entrypoint

#### :boom: Breaking Change

- Removed Reason syntax support for the playground experience. See https://github.com/rescript-lang/rescript-compiler/pull/5375

# 9.1.4

## Build

- #5167 add dump subcommand so that

```
rescript dump path/to/file.cmi
```

Will dump the interface to a readable output, note this is integrated into the build system that the build will try to build it if it is not already there

- clean will clean its dependency by default.
  subcommand `clean -with-deps`, `-with-deps` is not needed any more
- hide most bsc options, officially supported bsc flags (this is not a breaking change, those internal options are still there but subject to removal in the future)

```
Usage: bsc <options> <files>
Options are:
Options:
  -w                        <list>  Enable or disable warnings according to <list>:
                            +<spec>   enable warnings in <spec>
                            -<spec>   disable warnings in <spec>
                            @<spec>   enable warnings in <spec> and treat them as errors
                            <spec> can be:
                            <num>             a single warning number
                            <num1>..<num2>    a range of consecutive warning numbers
                            default setting is +a-4-9-20-40-41-42-50-61-102
  -bs-g                     Debug mode
  -bs-D                     Define conditional variable e.g, -D DEBUG=true
  -e                        (experimental) set the string to be evaluated in ReScript syntax
  -v                        Print compiler version and location of standard library and exit
  -version                  Print version and exit
  -warn-help                Show description of warning numbers
  -warn-error               <list>  Enable or disable error status for warnings according
                            to <list>.  See option -w for the syntax of <list>.
                            Default setting is -a+5+6+101+109
```

## Syntax

- #432 bad error message for unterminated quote

## Compiler

- #5165 bad error message for uncurried type mistmatch
- #5169 fix a code gen issue with user defined `None`

# 9.1.3 (bug fix release)

## Build

- #5154 when toplevel package-specs get changed, its dependencies should be rebuilt
- #5152 Rebuild not triggered when deletion with nested modules
- #5153 when Different compiler version triggered,
  it should clean the whole dependencies instead of just the repo itself
- #5080 Add back -ws option for the build

## Syntax

- #425 fix CRLF handling for windows
- #414 Fix printing of underscore Pexp_fun sugar in context of Array.get
- #408 Don't parse Int token with suffices as hash ident for poly variants
- #410 Fix parsing of arrow type with objects in constructor declaration args
- #404 fix printing of Osig_module in outcome printer
- #402 Implement printing of `Otyp_module` in outcome printer

# 9.1

- Remove depercated APIs Js.Re.exec, Js.Re.test, Node.Fs.on
- #5014 #5063 #5027 the new ReScript CLI interface
  Thew new CLI is self explainatory:

```
rescript -h
Available flags
-v, -version  display version number
-h, -help     display help
Subcommands:
    build
    clean
    format
    convert
    help
Run rescript subcommand -h for more details,
For example:
    rescript build -h
    rescript format -h
```

- #5025 in place format support, this is subsumed into `rescript format` subcommand
- #5060 #5055
  Add formatting support for stdin/sdout
- #5053 #5050 clean up structural object semantics
- #5037
  Allows coercion from nullary types to int/string.
  This applies to collections types too
- #5029
  int polyvar is compiled into int.
  `#0` is the same as 0 except it is structually typed as `#0`
- #5023 generate interface file in rescript syntax by default
- #5021 makes int64 runtime payload small for just comparison
- #5019, #5017, #5016, #5015, #5010 improve error message
- #5008 don't trigger a rebuild if mjs file changes, fix an infinite loop in watch mode
- #5005 not depending on Format for Arg module, smaller size
- #4985 fix the schema of bsb on `dev` property
- #4967 #4986, #4984, #4971, #4972, #4969 Breaking changes
  Remove ocaml style classes while structural objects and structural typings are simplified. Js.t is no longer needed. If user does not know
  what ocaml style class is, this should not affect them.

# 9.0.2

- #4990 Fix an optimization bug introduced in 9.0

- #4982 pattern match over modules

Provide user with a sugar to pattern match over modules:

```res
let {length, cons} = module(List)
```

More discussions can be found [here](https://forum.rescript-lang.org/t/introducing-an-extension-to-make-pattern-match-works-on-modules/1196)

# 9.0

- #4933 update syntax bf6561bb5d84
  syntax changes listed [here](https://github.com/rescript-lang/syntax/blob/master/CHANGELOG.md#90)
- #4934 generate `@pure` annotations to help esbuild remove more dead code

- #4932 #4931 turn flow syntax checking from a error into warning 103, so it can be turned off as below

```res
@@config({
  flags: ["-w", "-103"],
})

%%raw(`
if (import.meta.hot){
  console.log('es6')
}
`)
```

The rationale is that flow could be not standard compilant so we need provide a work around, here
`import.meta` is something new in Ecmascript

- #4926 #4928
  _internal_ changes, move jscomp/syntax to jscomp/frontend to avoid conflicts

- #4924 #4927 better code generated for pattern match.
  Take advantage of the JS runtime, some predicates can be simplified

- #4920 #4925 support external-stdlib config

```
"external-stdlib" : "@rescript/std"
```

- #4922 #4923 \*breaking changes" Allow embed records in structural js objects

- #4908 #4919 #4917 #4916 #4914 #4913 #4910
  Get rid of camlp4 as a dev dependency, introduce an optimized visitor pattern
  generator, better performance, no object usage and less dependency thanks to wasm

- #4911 Relax uninterpretable attributes from error to warn to make ppx_deriving happy

- #4905 _internal_ add `Js_exn.anyToExnInternal`

- #4903 porting to open BSD/adJ

- #4902 for stdlib es6 artifacts ship .mjs instead of .js, so that
  on the user side, if they config es6 with .mjs, it will work out of box

- #4900 #4986 `'` in string literals does not need to be escaped

- #4893 _internal_ simplify numbers in JS IR

- #4892 #4891 _internal_ simplify boxed int operations

- #4890 clean up constant in lambda IR, fix a subtle bug when do constant folding

- #4888 #4881 support external in private block

- #4882 #4884 #4887 remove nativeint, not allow literlas like `3n`

- #4873 #4875 #4876 better code generation for pattern match

- #4870 fix typo in uncurried error message

- #4867 _internal_ clean up bsb_helper

# 8.4.2

- #4864 #4865
  Not install dev directory for pinned dependencies
- #4863
  for a package, only cmi/cmj artifact changes will trigger a rebuild

# 8.4.1

- Syntax submodule upgrades from 7f5c968 to 7cc70c9
- #4856 #4858
  Improve code generation for pattern match:
  Input:

  ```res
  type t =
    | A
    | B
    | C
    | D (int )
    | E (int)

  let f = x => {
    switch x {
        | A => 0
        | B => 1
        | C => 2
        | D (x) => x
        | E (x) => x + 1
    }
  }
  ```

  Output was:

  ```js
    function f(x) {
      if (typeof x !== "number") {
        if (x.TAG) {
        return x._0 + 1 | 0;
      } else {
        return x._0;
      }

      switch (x) {
        case /* A */0 :
          return 0;
        case /* B */1 :
          return 1;
        case /* C */2 :
          return 2;
    }
  }
  ```

  Now:

  ```js
  function f(x) {
    if (typeof x !== "number") {
      if (x.TAG === /* D */ 0) {
        return x._0;
      } else {
        return (x._0 + 1) | 0;
      }
    }
    switch (x) {
      case /* A */ 0:
        return 0;
      case /* B */ 1:
        return 1;
      case /* C */ 2:
        return 2;
    }
  }
  ```

- #4855 _internal changes_
  changes to compiler-libs will trigger a rebuild of the compiler, this allows us to
  see how changes of compiler-libs affect bsc.exe quickly

- #4850 replace ocp-ocamlres with a lightweight nodejs script, get rid of such dev dependency

- #4854 #4848 #4847 #4844 #4836 #4826 #4824

  Pinned packages support and `-make-world` respect changes of dependencies

- #4840 #4841 more robust handling of removing stale output

- #4831 use relative paths in the command line
  It will be expanded to absolute path right after the compiler see the path,
  such changes work better with the underlying ninja build engine, and should perform slightly better

- #4828 no need pass -o for compiling, inferred directly (with namespace support too)

- #4827 _internal_ the dev version of bsc now behave roughly the same as the released version

- #4825 fix a typo in the warning `%@string` -> `@string`

- #4823 introduce a new warning 109: toplevel expression is expected to have type unit
  It is turned on as warn-error by default. This warning is introduced to avoid partial application errors in a curried language

- #4822 more robust hanlding of : ignore warnings and warn-error when bsb is building dependencies

# 8.3.3

This is a bug release for 8.3.\*

- #4817 _internal_ add an option RES_SKIP_STDLIB_CHECK so that
  for a true monorepo, it does not need follow `node_modules` layout
- #4807 #4815 remove unused code in refmt parser _a lot_ (around 50_000 loc)
  on darwin, the binary size is dropped fom 9.69M to 8.48M
- #4808 add back basic-reason theme to avoid breakage for existing docs
- #4806 Fix broken ocaml build with gcc 10
- #4804 restore back-wards compatibility with `build statement` in generated ninja files
- #4803 fix the bsb build schema location in the error message
- #4802 proper error message when bsconfig.json is missing
- #4801 add a sanity check for name field in bsconfig.json to match real package name
- #4810 #4784 regressions for weird indentation in warning output

# 8.3.1

This is a minor bug fix release for 8.3.0

- capture warnings when rebuild without enforce warn-as-error
- #4716 internal, make ninja a submodule in dev process
- #4722 better dataflow for cases like `let {a;b} as obj = ...`
- no need call `caml_enter_blocking_section` for single threaded compiler
- #4739 fix the interaction of exotic filenames like `[id]` with the build system.

# 8.3

- #4694, #4712 improving/customizing the underlying ninja build system, better performance

- #4681, #4710 creating persistent lib/bs.compiler.log per each build for editor diagnostics

- #4688, #4707 better error message

- - #4702 remove nativeint module which is not meaningful on js platform

- #4701 support both `bs.val` and `val` attributes, in the future to recommend the shorter ones

- #4693 Fix the compiler runtime issue, always flush err_formatter when at_exit

- #4687, #4689, #4691 allow user to customize js file extension in bsconfig.json (checkout the schema )

- #4685, #4624, #4690 allow more character set in filenames to make rescript play better with react native and next.js

- #4684 fix the raise of Sys.is_directory, make bsb works better with Emacs temp files

- #4679 better error message for nonrec GADT

- #4671, #4678 better strategies to remove stale output for the build system

- #4676 (internal) add Config.syntax_kind so that some changes in super_errors can be made upstream

- #4650, #4656, #4657, #4662 always warn-as-error while not degrading user expereince (with the help of build system)

- #4661 (internal) not depending on upstream compenv module

- #4639, #4642 refined static analysis to generate better code

- #4636, #4641 es6 default import support

- #4638 clean up the confusing error message over uncurry label

- #4637 remove unneeded mention of BuckleScript in uncurried message

- #4623 better data flow inference for common pattern: `let {a,b,c} = ...`

- #4622 add html element & observer phantom types

- #4618 fix combination of bs.obj with bs.as so that bs.as can carry more kinds of playload

- #4613 (internal) pass down @inlined attribute from upstream. (the info is passed down, how to make use of it is not done yet)

- #4609 Lift the restriction that user can only define a type with less than 256 constructors

- #4606, #3961 (internal) use is_a_functor from upstream instead of guessing

- #4605 (experimental) take `@@inline` attribute into consideration for functions

- #4604 enhance Random module

- #4600, #4599 fix missing bounds checking for Bytes.set

- #4597 fix Js.Array and Js.Array2 the wrong return type for `from` method

- #4513 better error message when interface/implementation mismatches (done in commit db485f1)

# 8.2

- `bsc -fmt myFile` now changed to `bsc -format myFile`

- #4573, #4565, #4559, #4558, #4556, #4554, #4553, #4550 introudce string literal types

- #4580 #4581, #4582, #4463, #4583 relax bs.as to allow object literals instead of json, so FFI below is allowed:

  ```ocaml
  external fff0 : int -> int -> (_[@bs.as {json|[undefined,undefined]|json}]) -> int = "say"
  [@@bs.val]

  let testUndefined () =
    fff0 1 2
  ```

- #4570 refine purity analysis so that object literals in raw will be considered pure

- #4548 #4555 fix ghost locaption in empty array

- #4540 optimize code generation for recursive modules
- #4530 internal -color option default to always

- #4569 emit a warning for use of `` ( [ `a| `b] [@bs.string])  `` since it is no longer needed
- #4531 better generated js code for belt
- #4526 add `bsc -fmt file` option, format into the new syntax
- #4495 enable newish es syntax in raw

- #4491, #4492, #4493 fix a bug when printing a single object literal as statement, optimize this case into a nop

- #4482, #4480 disable user to redefine `unit`, `true`, `false`
- #4474 #4465 [reactjs] add support for ref argument inside of React.forwardRef type applciations
- #4473 adding an experimental new syntax
- #4470 tweak error message for not found record fields/constructors

* bug fixes

- #4572, #4585 fix a corner case for ffi to allow such bindings:
  ```ocaml
  external get : _ -> _ -> _ = "" [@@bs.get_index]
  ```
- #4589 fix building failure on freebsd
- #4524, #4519 fix an inlining bug
- #4505 #4502, fix bad error message in bsb -bla

* internal

- #4497 #4507, #4516 compiler performance improvement

# 8.0

- Code generation

* #4308,#4309, #4397 #4403 #4404 #4409 variant as objects
  ```
  A (0,1)
  ```
  now is
  ```js
  { TAG : /*A*/0, _0 : 0, _1:1 }
  ```
* #4399 remove magics in Belt.List to prepare new data representations
* #4405 polyvar as objects
  ```
  A 1
  ```
  now is
  ```js
  {HASH:MAGIC_NUMBER, VAL:1}
  ```
* #4331,#4332 #4337,#4339, #4338, #4337 Encoding exception as dictionary, add stacktrace support
* #4322, #4325,#4326, #4364, #4383, #4371 lazy values as objects, make `caml_update_dummy` generalized
* #4456, #4458 optimize String.make
* #4447, #4442 improve arity inference over raw named function expression
* #4413 changed internal encoding of Some ((Some .. None)), not relying on physiclal equivalence, friendlier to serialization
* #4379 make bs.config take effect ASAP, however, it can not happen befor parsing.
  This meangs, it won't have effect over flags like `-bs-D` when it happens in lexing.
* #4426, #4428 apply bs.inline to float literals
* #4378 apply bs.inline to int64, proper error for not supported types
* #4425 optimize `bs.as "0"` to allow users to turn record representation into array when needed
* #4407, #4423 Fix compatiblity layer between debug mode and none-debug mode
  - For exmaple, `A (1,2)` are equal for code generated either in debug or non-debug mode
* #4422 remove Unix module from stdlib
* #4421 special encode list as `{hd : v0, tl : ...}`
* #4420 remove legacy jsx v2

* #4390 less parens for `bs.as` json literals
* #4245, #4385 breaking changes: enable strict-sequence, strict-formats by default
* #4304, #4293 better code generated for string interpolation

- Fix

* #4451, #4454 fix imprecise locations over pipe
* #4442 fix gentypeconfig.language parsing
* #4430 when cleaning generated files, use `langauge` from `gentypeconfig`
* #4324 fix react-hooks theme name field

- Libs

* #4443 provide a best effort generic seralization mechanism
* #4427 better error message for non-existing module in `sources[n].public`
* #4414, #4419 better error message for cases like below
  ```
  Error: This expression should not be a function, the expected type is
  (int bounce -> 'a bounce [@bs])
  ```
* #4416 fix typo (unrecognized primitive -> unrecognized primitive)
* #4408 [playground] fix jsoo_refmt_main, remove load_modules (uneeded)
* #4395 fix jsoo_refmt_main, delete playground folder
* #4394 repl.js: add dev mode
* #4393 Playground: bring back load_modules API
* #4389 React JSX ppx: better error message for missing labels
* #4388 [jsx] fix unused pattern warnings
* #4380 [jsx] remove bs.config handling in jsx ppx, use bs.config.flags instead
* #4376 remove Math.imul polyfill, inline Math.imul
* #4370 remove deprecated support for `fun%raw`
* #3845, #4367 fix `output too many parens for callback`
* #4359 [jsx] rais error if creating react.component with unnamed argument
* #4364 remove customised formatter for exceptions
* #4358 change reasonreact version for templates
* #4351 force binding location on the actual make binding

- Internal tools/refactoring

* #4460 bspack is a stand alone file not relying on c stubs
* #4459 bsb customized command line parsing, prettier output over `bsb -h`
* #4455 simplify bsb_helper command line parsing
* #4458 clean up lexing runtime, stay close to lexing.c
* #4441 remove unused Obj.set_tag
* #4438 tweak post-processing after linking, better constant substitution
* #4429 #4431 #4435 minor breaking changes
  - more compatct encoding of .bsbuild
  - flatten dev gropus
  - for files in dev directory they can refer each other
* #4402 move `caml_set_oo_id` into `caml_oo` module
* #4392 remove unused return_exp in J.ml ast
* #4387 fix a build bug when no mli provided, add reason-react for testing
* #4366, #4373 update polymoprhic comparison not relying for lazy values
* #4372 vendor jsoo byte code, build playground on the fly
* #4354 `bstracing -all` can handle multiple build sessions

# 7.3.2

- #4315 synup super_errors for better uncurry error message
- #4335 fix js_date.setUTCTime
- #4343 fix regex syntax checking for empty or comment string
- #4351 precie binding location for reasonreact jsx

# 7.3

- #4235 #4237 #4241 #4244 #4240 generalized uncurry work
- #4255 #4258 #3953 code generation: compiling unit to `undefined`
- #4288 code generation: improve module alias code generation
- #4287 code generation: meaningful names for pattern match
- #4286 code generation: better code generation for loops
- #4224 #4262 code generation: eleminate intermediate variables when inlining
- #4198 #4228 remove some long deprecated APIs, Js.Math.pow_int
- #4257 docs: add docs about Belt.Id.comparable
- #4256 tweaks to super error message
- #4284 regression fix: better dumping cmi files to avoid scary names
- #4285 #4268 turn off warning 20 by default (which produces false alarm)
- #4283 tweak react-hooks template
- #4270 #4273 deriving abstract free in belt, belt no longer relies on such extension
- #4272 code generation: better handling of option unpacking
- #4269 not rely on `npm link` for bsb templates
- #4266 #4265 fix belt.MutableMap
- #4259 consistent warning docs in `bsc -warn-help`
- #4251 remove String.prototype.polyfill
- #4250 adding `-unboxed-types` option (where @unboxed attribute may not be needed)
- #4217 make compiler int64 encoding agnostic

# 7.2

- #4211 #4210 optimize int64 performance, Int64.to_string (10x faster), Int64.neg etc
- #4209 add a space after "acquire lock" in bsb error handling
- #4208 #4206 let%private support
  ```ocaml
  let %private  x = 3
  ```
  `x` will not be exported
  ```ocaml
  module N = struct
    let %private x = 3
  end
  ```
  `x` will not be exported by N
- #4196 fix printing indexed operators
- #4177 #4180 support `[@@@bs.config {flags = [| ".." |] }]` per file level to allow file level special flags

- #4158 #4157 #4166 #4168 loading stdlib from memory, no postinstall needed
- #4152 support copyright style comments preserved in JS
  ```
  [%%raw "//copyright ]
  ```
  copyright will be preserved in output js
- #4191 #4189 add a flag -bs-unsafe-empty-array for easy transition (regain polymorphism for empty array), this is a temporary flag which will be removed eventually

- #4190 (internal) remove bsdep which is not used
- #4188 better encoding around internals for performance and size
- #4155 fix React PPX regressions from 7.1.0 which caused a type error when writing recursive components.
- #4185 remove stale tasks.json in bsb themes for vscode, leave it for users to keep it up to date
- #4159 #4161 #4182 improve the startup time, reducing both the size of cmi and cmj
- #4179 (internal) remove bsppx, use "bsc.exe -as-ppx" for editor tooling
- #4171 add a warning for using `fun%raw`, use `[%raw]` directly
- #4169 An escape hatch for function level comments
- #4164 #4162 #4165 make code generation platform agnostic (not depending on printf either)
- #4164 add Node.Buffer.toStringWithEncoding
- #4150 Grab the hostname from window.location when conntecting to websocket for react-hooks theme
- #4143 better compilation of optional arguments
- #4142 fix yarn start command
- #4140 docs: update README in basic reason template

# 7.1.0

(it was 7.0.2 but bumped into 7.1.0 due to a breaking change introduced in 7.0.2)

- #4131 support `bstracing -C`

# 7.0.2

- #4117 Upgrade to Reason 3.6.0 @ 8f71db0
- #4097 introduce a js parser for syntax checking inside raw.

  We can now tell whether the code inside raw is a function or not and the arity of raw function, so

  ```ocaml
  let f = [%raw{|function(x){return x}|}]
  ```

  ```ocaml
  let f = fun%raw x -> {|x|}
  ```

  will be treated the same, to make FFI simpler, the special form `fun%raw` will be discouraged.

- #4090 #4087 fix the unsoundess issue of Js.Array.push
  now the empty array `[||]` won't have a polymorophic type, it will have a concrete type.
  This is a bug fix but also a breaking change
- #4038 Duplicated package warning for symlinked folders
- #41112 #4111 #4067 #4101 provide websocket error better error message and better docs

- #4108 fix warning concat in some edge cases (bsb)
- #4100 make node process exit return 'a instead of unit
- #4098 restore encoding int64 using a tuple for compatibility reasons

- #4114 fix SPA mode watcher path in react-hooks template

- #4199 Change ReactJS PPX to avoid modifying locations of existing code (better integration with editors)
- #4122 toplevel [@@@warning "+101"] works for our own warnings (apart from OCaml ones)

  `bsc -warn-help` listed several of our own warnings

  ```
  101 BuckleScript warning: Unused bs attributes
  102 BuckleScript warning: polymorphic comparison introduced (maybe unsafe)
  103 BuckleScript warning: about fragile FFI definitions
  104 BuckleScript warning: bs.deriving warning with customized message
  105 BuckleScript warning: the external name is inferred from val name is unsafe from refactoring when changing value name
  106 BuckleScript warning: Unimplemented primitive used:
  107 BuckleScript warning: Integer literal exceeds the range of representable integers of type int
  108 BuckleScript warning: Uninterpreted delimiters (for unicode)
  ```

- #4060 #4057 add unboxed type support

- #4078, #4069 better code generated for cases like `match x with true -> ..| false -> ..`
- #4075, #4065 allow emoji in folder name
- #4074 allow defining a custom hostname for websocket
- #4064 fix shake_compile prefix & code param order
- #4053 use setImmediate for rebuilding to fix watch mode for some specific editors
- #4050 support pipe first poly variant
- #4049 Add support for custom underscored namespace
- #4018 #4020 #4028 #4031 #4037 #4048 #4042 #4041 #4040 improve compiler performance (optimize hash base data structure)
- #4039 upgrade refmt (various bug fixes)
- #4006 #4029 fix misleading error message
- #4025 #4026 fix corner case of code gen for empty object literal
- #4024 Playground: update repl.js and docs to support jsoo 3.5.1

# 7.0.1

- #4009 #4011 fix ocaml type checking bug (cherry pick)
- #4000 #4010 add react-starter theme
- #4005 fix windows installing issues

# 7.0.0

- #4003 not doing ast invariant checking, leave it to us (faster compilation)
- #4002 upgrade ocamldoc in 4.06, fix document build
- #4001 tweak error message
- #3999 #3987 fix ppx reactjs regression keep attributes on object fields
- #3998 #3996 less strict check for duplication in record labels
- #3996 #3969 fix refmt upgrade regressions
- #3982 bs.as for record support (language level feature)
- #3989 #3993 check renamed label is unique when using bs.as
- #3985 more precise runtime information passed down from upstream, fix a corner case of compiling ocaml class
- #3986 more precise runtime information passed down from upstream, add module alias comments in generated code
- #3991 #3980 fix a corner case when printing js object in statement position
- #3977 #3978 not relying on ref internal for the runtime
- #3976 add bs js playground reason support
- #3974 bsb tweak react hooks template README
- #3971 docs about format of lib/bs/.bsbuild
- #3967 #3973 fix recursive value initialization
- #3972 upgrade repl.js to 4.06.1
- #3890 Fix typo in readme
- #3898 #3900 #3911 #3913 #3915 #3925 #3928 #3929 #3932 #3936 #3934 OCaml record as Js object
- #3945 sync refmt 3.5.3
- #3916 add large ocaml object test
- #3935 #3931 partial fix for recursive values inside recursive modules
- #3917 #3926 speicalize all ref handling (prepare for js object interaction)
- #3918 use folders from esy ocaml for snapshots
- #3920 remove size field which is never used
- #3921 add queue_402 for testing recursive values
- #3912 add -bs-noloc opton for easy debugging (when using -dparsetree -dtypedtree)
- #3927 more tests for records
- #3901 internal rewrite float_of_bits to not rely on int64 representation
- #3903 Fix invalid json in hooks template
- #3905 Fix int64 test specification
- #3906 remove optimizations relying on int64 internals which is fragile when changing into bigint
- #3907 remove some transformations in printer
- #3893 specialize code generation for Sys.os_type better code for stdlib
- #3899 add missing optimization `let _ = xx in yy`

- #3878 add Belt.Option.forEach
- #3941 remove null_to_undefined since type is specialized
- #3943 fix SPA mode regression for hooks template
- #3944 #3956 add spacing to variant formatter
- #3950 fix react-hooks watcher websocket support
- #3954 alias result type using stdlib `result`
- #3955 update ¨CONTRIBUTING file
- #3959 internal, remove alias_table which is not needed
- #3960 add test case for functor coercion
- #3962 #3960 set env var `BSB_PROJECT_ROOT` for bsb
- #3965 better inline heruistics
- #3966 #3897 improve module coercion code gen in strict subtyping
  Deprecations
- #3889 remove deprecated light names in bs.deriving abstract

# 5.2.1 (2019/10/16)

Fixes

- #3884 (not using temp file when creating cmt for ocaml 4.06 only)
- #3877, #3881 Pattern match bug over list of integers
- #3875, #3879 regression introduced in 5.2.0 over pattern match optimization
- #3865 consistent name mangling when compiling modules into object
- #3852, #3870 for module with all module aliases and no interface file, always make it pure (treat it the same as namespace file)
- #3874 internal bug fix for ocaml cmpiler
  Codegen
- #3880 optimize pattern match for (string|int) option
- #3866 update react-hooks template
- #3843 mitigate windows anti-virius issue

# 5.2.0 (2019/09/23)

Features

- #3803 Add a -install flag for mono-repository improvement for parallel compilation
- #3790 #3802 #3799 #3792 #3836 Compile locla modules to objects and clean up
- #3836 initial support of esy
- #3780 Better code generation for if branches
- #3799 Improve code gen, better code equality for block
- #3778 #3770 Improve pattern match compilation against the outer-most staticfail
- #3764 better code gen for lazy evaluation
- #3822 allow `f##"Content-Type"` for uncommon property name
- #3810 annoate constructor names in pattern match compilation
  Fixes
- #3809 Escape question mark and ampersand to special chars
- #3805 #3796 Fix stale builds (module alias + namespace interaction)
- #3777 More friendly error message for invalid package name
- #3794 Calling genType from bsc instead from the patched ocaml compiler
- #3784 avoid trailing white space in case branch
- #3781 #3783 quote package path properly
- #3793 pass bs-version to genType
- #3674 installation from master works out of box
- #3823 fix reason language server

Docs

- #3795 Fix docs for stringifyAny
- #3788 Rename getUnasfe to getUnsafe
- #3830 fix isSortedExample
- #3829 fix mapWithDefault example
- #3828 fix getExn example
- #3827 fix partition example
- #3826 simplify truncateToLengthUnsafe example

# 5.1.0 (2019/08/15)

Features

- #3731 #3734 #3724 #3714 enable bsc for reason, so that for one file, `bsc hi.re` works
- #3671 add tool `bstracing` to visualize the building process
- #3730 #3738 Code gen: simplify `return undefined` as `return`
- #3713 support ppx with arguments (extended the schema)
- #3708 #3701 respect NODE_PATH when resolving node modules

Fixes

- #3699 Exit code from bsb in watch mode should be 0 instead of 2
- #3692, #3693 fix "cyclic dependencies error is swallowed"
- #3530, #3690 best effort support for shared library support
- #3683, #3678 Docs: fix example in Belt.Array
- #3657, #3669 Fix "For dependencies with namespace, the namespace file is always rebuilt"
- #3666, #3668 Fix "Ninja fails to compile on alpine linux "
- #3667, #3664 Fix "Warning number does not concat properly in some cases"
- #3662, #3515 Fix "bsb doesn't work with non-Unicode characters in the file path "
- #3653, #3519 Fix "[@react.component] vs .rei " in 4.06 branch
- #3655 Improve OCaml version file error
- #3652 Fix pnpm install (again)
- #3651 Fix "React PPX: Show warning 26 on unused props with default value"
  Internal
- #3711 not inlining self recursive functions
- #3740 enable backtrace by default for compiler in dev mode
- #3705 dump package path in .sourcedirs.json for troubleshooting
- #3698 better data format for .bsdeps
- #3680, #3684, #3677, #3675, #3672 better encoding for .bsbuild
- #3673 strip the binary by default on \*nix platform
- #3658 #3545 fix a bunch of edge cases with dev build
- #3643 Fix nasty out of bound error in string/bytes access

# 5.0.6

Fixes

- #3648, #3647, #3645 make sure bsppx.exe (used by editor tools/Merlin, Reason Language service) behaves consistently with bsc.exe

- #3643 fix a hidden out of bounds bug

- #3642 pass down ninja internal flags in combination of `bsb -make-world`, for example `bsb -make-world -- -d explain`

- #3641 fix pnpm install
- #3635 fix debug mode runtime crash
- #3633 fix bs dev dependency issue

# 5.0.5

Fixes

- #3615 pruning stale build artifacts in bsb, more robust to file changes (moving files around, renaming)

- #3609, #3914 Fix a fatal error in code generation
- #3598, #3595 Fix code generation when toplevel binding is partial match (edge case)
- #3588 Fix double quote -ppx argument on windows
- #3577 fix webpack file serving for direct route access
- #3574, #3566 Fix code generation when some built in module names are reused
- #3572, #3570 fix infinite loop in bsb -w (edge case)

- #3558, #3557 fix missing Js.MapperRt module (playground js)
- #3555, #3546 bs.deriving `accessors` add support for GADT
- #3553, #3549 Fix code generation for leading zero float (edge case)
- #3474 fix bad error message when bsconfig `dev` and `non-dev` overlap

- #3532 add missing docs for `Js.error` and `Js.trace`
- #3536 fixing nesting `|.` issue
- #3519 avoid `'a array` manifested in external generated signature which causes inconsistent signatures. The concrete issue is that when adding `.rei` file for `[@react.component]` it triggers not match type error
- #3534 correct commands for building vendor OCaml from ocaml.tar.gz
- `*` enforce the rule that a module has to contain `.ml` or `.re` file, interface only file is not supported

Features

- #3600 allow user to polyfill missing c stubs
- #3613, #3612 add a warning number 105 (on by default) for cases as below

```ocaml
external f : int -> int = "" [@@bs.val]
```

Such ffi declaration is fragile to refactoring when changing names of `f`

- #3587, #3571, #3568 simplify debugger mode, `debugger.chrome` is not needed to turn on debug mode

Internals

- #3556, #3554 allow test reason files directly
- #3594, #3586, #3580, #3575 upgrade ninja to a customized more performant internal version

# 5.0.4

Features

- #3523, #3516 Fusing react-jsx ppx as a flag

Docs

- #3522 add BS_VSCODE variable docs

Fixes

- #3540, #3482 remove unsupported items in the bsconfig.json schema
- #3539, #3474 fix bad error message when a repo has same name for two modules
- #3538, #3532 update docs
- #3536, #3537 fix nesting (|.) ppx issues
- #3519, #3535 fix external declarations that can not be generalized (uncovered by react jsx ppx v3)
- #3534 fix commands building from ocaml.tar.gz
- #3527, #3525, #3504, #3500 playground upgrade
- #3518, #3507, #3517 not emit warnings for dependencies
- #3515 fix on binding renameSync
- #3508 tweak error message for syntax error
- #3506 sync location and optional fixes for new jsx ppx
- #3501, #3505 fix inconsistency between Js.String and Js.String2
- #3502, #3503 fix pipe syntax on qualified opens
- #3492, #3499 fix code gen in external when apply bs.uncurry to (unit -> ..)
- #3496, #3495 fix 'bs.module isn't being resolved relatively correctly'

# 5.0.1

Features

- #3479 add a theme named react-hooks for the new ppx
- #3476 add bs.inline support for literals (int, string, bool) so that it gets a stronger guarantee for inlining
- #3473 upstream reason@3c6a9ca98
- #3470,#3466 ract jsx ppx

Fixes

- #3455 fix polymorphic comparison and equality for js date
- #3465 fix brutal console.clear
- #3468 add BS_VSCODE to disable -super-errors, which works better with vscode problem matcher

# 5.0.0

Features

- #3418 sync up with refmt 681c491ba760cdf3b49f92297c3dab1703682808
- #3395, #3417 better gentype support (gentype.import)
- #3412,#3416 Warning against usage of `string_of_float`
- #3414, #3415, #2893 allow usage of ` a |. M.(f a b)`
- #3403 first class bs.variadic support
- #3402 in watch mode, clear the screen upon rebuilding
- #3397 add ignored-dirs support in bsconfig.json
- #3377, #3376 add Linux prebuilt support for official release
- #3372 add Belt.Array.getIndexBy
- #3357, add `-bs-cmi-only` flag support to bsc so that no js emitted
- #3356, #3354 add gentypeconfig support in bsconfig.json
- #3352 fix minor mistake in Js.Dict.values doc
- #3329 Allow namespace in bsconfig.json to be customized
- #3334 Add Belt.Array.getBy
- #3204, #3208 add bs.deriving {light} support to allow short names
  Fixes
- #3413, #2893 deprecate Js.Array.join
- #3407, #3408 rebuild when ppx binary changes
- #3406, #3399 fix the interaction between external and relative paths
- #3393 deprecate Node.Fs.Watch.on in favor of Node.Fs.Watch.on\_
- #3315 depercate Js.Re.test, Js.Re.exec in favor of Js.Re.test*, Js.Re.exec*
- #3386, #3387 fix a codegen in with bs.raw
- #3386 make it more forgiving when interact with Js functions with arity 0
- #3381 remove golang as a dev dependency

* #3388 (breaking) Fix Js.Re.(splitbyReAtMost, splitByRe) binding

- #3332 remove `-bs-gen-tds` from docs in favor of gentype

# 4.0.17

Features

- #3229 true seperate compilation, incredible perf for incremental build

Fixes

- #3226, #3223 absolute path generated in recursive module path and `assert false`
- #3220 ppx-flags & scoped packages
- #3214 shadowing of js Promise constructor
- #3213 Allow build to be re-entrant to deal with yarn issues

# 4.0.10

Fixes

- upstream a bug fix for refmt
- Fix installation issues

# 4.0.8

Features

- Support OCaml 4.06 under a config

* #3146 support `#if 1` and `#if 0` in the built-in conditional compilation language
* #3159 Add Node.Buffer.concat
* #3181 sync in refmt 9fcbbca
* #3185 better performance in compilation, not reading runtime cmj files when not needed

Code gen

- #3134 Better arity infer when using first class module as function
- #3169 allow _ in bs.raw so that `fun%raw a _ -> ` works
- #3170, #3171 better code gen for bs.raw
- #2967 bs.variadic attribute (bs.splice still works)
  Fixes
- #3154 Fix binding `Js.Dict.get`
- #3132 Fix `int_of_string` semantics in an edge case
- #3142 Fix the combination of bs.as and unicode
- #3177 Webpack dev server mode
- #3180 clean up .gen.js/.gen.tsx for gentype

Docs

- #3133 Tweak Belt docs
- #3136 Fix typo in react and react-lite tempaltes
- #3161 improve perf of some functions in String module

# 4.0.7

Features

- #3072 Add List.filter/WithIndex and List.keep/WithIndex

Fix

- #3084,#3083 optimization triggers exception
- #3085 Wrong optimizer
- #3105 A corner case of optional encoding

Code gen

- - #3073, #3079, #3080 no arity tweaking. Function with unit as argument will have arity one
- #3078 better codegen for switch
- #3088 better codegen for if statement

# 4.0.6

## ReasonML synced 76b27

Fixes

- #3064 upgrade `webpack-cli` to fix broken `npm run webpack`
- #3054, #3502 fix some potential bugs in codegen
- #3047 handle null values correctly in the devtools custom formatter
- #3036 fix #3018 about dom in playground
- #3017 _important_ fix #3010 nodejs browser loader evaluated code twice

Features

- #3051,#3039 add List.keepWithIndex, reduceWithIndex
- #3046 add Js.Global.setTimeOutFloat and setIntervalFloat

Docs

- #3603 add documentation to Belt.Result
- #3031 fix typo in Belt.Option.flatMap example

# 4.0.4

Fixes

- #3001 fix regressios in refmt
- #2986 #2973 #2974 fix bsb websocket exit error
- #2983 #2988 determinsic behavior
  when NINJA_ANSI_FORCED=0 no color
  when NINJA_ANSI_FORCED=1 yes color

# 4.0.3

Fixes

- #2956 clean re.js for genFlow proj
- #2970 remove one obsolte error
- #2970 address one regression from refmt

# 4.0.2

Fixes

- #2963 fix ppx-flags quoting issue

Features

- #2951 sync up with reason
- #2964 customize ninja to make output less verbose
  Add NINJA_ANSI_FORCE env variable support so that third party tools running bsb can still preserve colors
- #2960 add tea theme support
- #2959 less verbose bsb output
- #2958 make `bsb -init` more forgiving

# 4.0.1

Fixes:

- #2949 fix optional regression
- #2946 fix react-lite theme on Linux

# 4.0.0

Fixes:

- #2832 fix compiler crash
- #2837 `toFixed`, `toExponential` too strict
- #2841 fix some inconsistency betweeen debug mode and release mode
- #2865 fix reload latency issue in react-lite theme
- #2864 fix parallel build random failure
- #2874 consistency check for global bsb and local bsb
- #2914 Fix bug on Windows where path has colon in command line arg
- #2919 fix return value of `Js.Date.toJSON`
- #2921 bs.deriving label -> labelGet, the `label` accessor is deprecated
- #2924 rename Js.Nullable.test -> Js.Nullable.isNullable
- #2923 fix ghost location in error message
- #2931 fix a codegen bug in optimization pattern match

Features:

- #2280 prettier output in debug mode (chrome custom formatter)
- #2823 add build-success hook

```
bsb -make-world -w -build-success 'your_script'
```

- #2856 provide websocket intergration with bsb
- #2858 add react-lite theme hot module reloading without webpack
- #2873 add Belt.Array.sliceToEnd
- #2825 Add Belt.Array.partition
- #2882, #2885, #2886, #2889, #2890,#2894, #2896, #2897,#2898, #2900
  #2901, #2905, #2907, #2908, #2909, #2912, #2913
  unbox optional and code optimization based on type kinds

- #2910 fix optional inline regression, better codegen for optional equality
- #2904 fix Js.Date.parse binding
- #2899 Add Dom.htmlFormElement and Dom.htmlInputElement types
- #2910 Improve package not found message

- #2916 optimize value based optional
- #2918 adapt polymoprhic comparison for the new optional representation
- #2917 remove trailing `return undefined`
- #2935 comments in codegen for `ref` generation
- #2863 optimize away unused blocks

# 3.1.4

Fixes:

- Put back the deprecated `Js.to_bool` and `Js.Boolean.*` for a little bit longer to avoid breackage in userland. These functions are all deprecated and don't do anythinng anymore, since we compile `bool` to `Js.boolean` directly.

# 3.1.0

Features:

- #2809, #2806 Sync up with latest reason
- #2805, allow `x |. Some `
- #2797, #2771 `-bs-g`
- #2793 more bindings to Js.Console
- #2621 add Belt.Result module
- #2760 add Belt.Array.unzip

Perf:

- #2808 better code gen for if then else
- #2804 make HashSet.String size smaller

Fixes:

- #2812, compatibility with Node 10
- #2789, fix Weak.length
- #2790, fix Belt.Set performance issue
- #2786, fix polymorphic compare on nullables
- #2781, improve location info on bs.deriving abstract
- #2776, lift the function limitation on bs.deriving abstract
- #2752, fix binding Buffer.toString

# 3.0.0

Features:

- #2740, #2726 Generalized safe/cleaner embedding raw function (https://rescript-lang.org/docs/manual/latest/embed-raw-javascript)

- #2687, #2665, #2663 bs.deriving abstract type, a powerful way for idiomatic JS and FFI

- #2696, #2742, #2706, #2711, compile OCaml boolean as JS boolean
  Breaking change to your code path relying on `Obj.magic` and `bs.raw`

- #2741 add Node.Buffer.fromStringWithEncoding
- #2737 add Js.Json.stringifyWithSpace
- #2728 add console.error and console.trace
- #2666 add List.sort to belt
- #2664 pipe syntax support tuple
  `obj |. method a b ` and `obj |. (m1 , m2)`

Perf:

- #2676 beter optimizations for tuple allocation

Docs:

- #2730, #2729, #2733, #2722, #2701, #2699 More docs to Belt

Fixes:

- #2657 more intuitive polymorphic comparison with objects
- #2686 playground unicode
- #2720, #2719, #2718, error message enhancment
- #2731 not inlining function contains `raw`
- #2672 Fix ci
- #2652 fix Buffer name mangling on Node
- #2642 weird indentation in generated code

# 2.2.3

Features:

- #2646,#2622 Adding Belt.Option
- #2342, #2624 (|.) pipe syntax for t first convention
- #2589 Expose Id.MakeComparable functor
- #2587 Added production ready settings for react theme
- - remove refmt syntax version 2

Performances:

- #2438 using concrete predicates for integer comparison
- #2584 better handling of if then else common sub expression

Fixes:

- #2303 defining or using a module named "Block" causes runtime errors
- #2616,#2612,#2554 better error message
- #2352 return value of assignment expression
- #2413 no break generated after return statement in some code branches
- #2633 [@bs.string] in FFI
- #2608 short-circuiting of && fails due to extraction of variable
- #2559 fix Bytes.create semantics
- #2638, bsb -w on windows freez
- #2448, js_int.ml not installed on windows

# 2.2.2

Features:

- Upgrade with latest reason syntax (native unucurry support etc)
- #2531 add missing functions in Js.Nullable fromoption/toOption
- #2527 Belt.List.shuffle

Fixes:

- #2503 bs.string and bs.obj interaction
- #2549, #2548, $2548, #2542, #2541 improve error message

# 2.2.0

Features:

- A beta release for the new stdlib called Belt
- #2436, #2381, #2377, #2353 bs.deriving abstract support

Performances:

- #2452 specialized comparison with Js.null, Js.undefined, Js.boolean
- #2412, provide specialized primitives for comparison with null/undefined
- #2361, better optimization for temporary tuple
  Fixes:
- #2451 better error message when arity mismatch for reason syntax
- #2399, turn partial application warnings to error in react template
- #2465 build on FreeBSD
- #2450 ignore bsb.lock
- #2356 ship build-schema.json
- #2489, #2464 capitalize names in combination of '/'
- #2459 subdirs:true by default for templates
- #2428, fix trailing space on react-jsx
- #2401, stop tab-aligning imports for smaller diff
- #2383, drop bs.deriving attribute after post-processing

# 2.1.0

Features:

- #2282, #2280,#2272,#2271,#2270,#2262,#2260,#2255,#2253
  Automatically derive js converter between ocaml and Js values
- #2238, #2225, #2221
  Make the compiler relocatable
  prebuilt compiler (this release for Mac/Win)
- #2276 update reason syntax@d0d18
- #2229 improve error message with regard to `@bs`
- #2266, add Js_global.(encode|decode)URI(Component) bindings
- #2220 make watcher mode in linux accept ninja progress animation
- #2163 better hints for binding module name
- #2187, #2186, #2179 add two warning numbers 101, 102 for polymorhic comparisons
  and unused bs attributes

Performance:

- #2269 type specialized comparison also applied to nullable polymorphic variants
- #2208 type specialized comparison allpied to nullable variants
- #2213 refine caml_obj_dump into caml_array_dup better array initialization code

Fixes:

- #2316 Pattern match with exception case and a single catch-all pattern is optimized incorrectly
- #2318 no absname in Match_failure
- #2250 #1285, fix code gen for object oriented code
- #2278, #2274 fix fatal errors regression and syntactice fatal errors(-werror A) don't stop building
- #2259 fix fatal errors don't stop generating cmj file
- #1972 bsb -init does not rely on `npm link` on \*nix platform
- #2207 nop rebuild to work around yarn bug
- #2226 kill bsb -w when stdin is closed
- #2184 bsb should exclude -I empty dirs

# 2.0

Features

- update reason3 syntax

# 1.10.3

Features:

- #2112, introduced a key `suffix`, so that user can
  choose `suffix : ".bs.js"`
- #2138, in combination of `.bs.js` suffix and `in-source` build,
  bsb is able to remove stale build artifact
- #2091 bsc xx.cmi will print xx.mli so users can generate
  mli in the beginning. `bsc -output-re xx.cmi` will print
  it in reason syntax
- #2096, clorized ninja build output

- #2120 better error message in the location of `{json||json}`
- #2123 avoid namespace leaking in types
- #2130 make Sys module not break React Native bindings
- #2159, #2165 enhance user expereince of bsb (less verbose, status bar when failed)
- #2134, allow people to make customized playground via a plugin

Fixes:

- #2157, fix unnecessary rebuilding when adding files with namespace option on
- #2145, fix bsb unnecessary rebuild issues
- #2150, fix an edge case of comparison between cyclic value
- #2140 tweak invalid npm package error message
- #2080, #2094 bsb -w can detect multiple processes running
  so no race condition
- #2097 default warning with "-30"
- #2101 fix bs.splice error message
- #2102 fix reason printer bug
- #2089 more logs when ocaml fails to build
- e16cbd03c64eb2b7e99570abdc29f5799778835f fix a binding of `Js.Re.matches`

# 1.9.3

Features:

- #2049, add a dedicated `warning` field, so that it is easy to override, enable `warn-error` and customize it.
- React JSX PPX V3 is in. This allows a custom component's `children` to be of any type. When the child's a single non-JSX item, it's not wrapped in an array anymore.
- #2016, add a flag `bsb -v` to tell the version number
- 64ea144746f998955f69d8eb4ec2b0179ce2d5b4 add Js.Typed_array subarray API
- #2030, error message: better unbound value message
- #2041, add a flag `bsb -verbose`, by default it is less noisy
- #2047, make bsb error message more professional
- #2048, turn `-bs-super-error` by default for reason files

Deprecations:

- React JSX PPX V1 has been removed, and the bsconfig `"react-jsx": true` is removed too (use `2` or `3`). JSX only accept a version number
- #1666, remove deprecated API

Fixes:

- #2029, error message: fix display line and column
- #2033, #2040 error message: trim output when too many lines
- #2042, better react error message
- #2053, better error message when file name is non-existent
- #2066, add a missing escaped char ':'
- #2063, add Js.Float for windows, remove deprecated Js.Float API
- #2070, fix -warn-error interaction with -bs-super-error

# 1.9.2

Fixes:

- #1943, Wrong name mangling for properties "\_50"
- #1029, tree shaking in playground
- #1946, Fix invalid JS output
- #1965, more JS modules exported in playground
- #1559, add a comment when no js output produced
- #1989, fix a bug for exit inlining
- #2002, make default exports work with transpiled babel ES6 import
- A bunch of improvements for better error message by Cheng Lou and Cristiano Calcagno

Features:

- #1944, bspack support -main-export
- #1990, better optimizations for pattern match compilation
- #1991, Accept `bs.deriving accessors` applies to `bs.config` as well for single field
- #2001, improve global module compilation
- #2006, `"subdirs": true` will traverse the directory recursively
- #1964, for `Capital_file.ml` generate `Capital_file.js` instead of `capital_file.js`

Deprecations:

- #1968, remove support for Google module system

# 1.9.1 (Recovery 1.9.0)

Fixes

- #1933 hyphen directory name fixes

# 1.9.0

Features:

- Namespace support in the build system
- #1839, #1653, allow in-source build in package-specs , allow single package-spec element in package-specs
- #1802 introduce [@bs.unwrap] for polymorphic variant as external argument
- Improve error message via -bs-super-errors
- Reason syntax error message for .re/.rei files
- #1908 two APIs for Js.Re
- #1905, #1906, simplify the workflow of handling null or undefined (via nullable)
  Optimizations:
- #1918, better code gen for pattern match
- #1865, Add Js.logN

Fixes

- #1925, fix missing js modules in playground
- #1893, fix Js.Array.append (Js.Vector.append)

# 1.8.2

Features:

- #1798 make `default` the same semantics as ES6 exports
- #1785 upgrade playground
- #1758 generator support
- #1826 add `bsb -where` support so that bsb.exe can be located and cached in a more robust way

Optimizations:

- #1796, #1793 improve submodule arity inference
- #1810 don't rebuild ninja if binary already exists in bin folder

Fixes:

- #1811 add relative PPX paths to .merlin correctly
- #1822, fix an optimization bug

Internal:

- add a tool cmjdump.exe

# 1.8.1

Fixes:

- #1762, discard effectful unused code
- #1760, div by zero effect analysis

# 1.8.0

Fixes:

- #1573, don't include `-bs` flags in `.merlin`
- #1716, fix wrong optimization of recursive values
- #1728, bad inlining
- #1409, make sure when optional is None, bs.obj will not introduce such label
- #1737, same as #1409
- #1746, a corner case when mixing recursive value and functions, should make markup.ml work
- #1749, fix nested if, code block discarded issue

# 1.7.5

Fixes:

- #1676, `bsb -w` will always build regardless of filetype when fs.watch doesn't send a filename
- #1655, fix #1653 Js.Promise.all[n] interfaces
- #1658, fix typeof = "null" issue
- #1656, bs.get/set/get_index/set_index respects bs.ignore
- #1654, `bsb -init` fails if package or current dir has space (parent dir can have spaces)
- #1678, bs.get{null;undefined} in object type
- #1692, fix invalid js syntax output
- #1701, fix tailcall handling interaction with exception handler
- #1666, fix misuse of GADT API

Features:

- #1648, exposed `bsc` in the npm environment
- #1647, special handling `bsb -init .` to reuse current directory
- #1667, fix an optimization bug
- #1698, fix exit code incorrectly aggregated issue
- #1666, add Js.Json.classify and Js.Types.classify
- #1705, add DOM storage API
- #1672, sync up with new reason
- #1696, provide reason-react template

# 1.7.4

Internal:

- #1583, add -U -D support for bspack

Features:

- #1630, add modules Option, Result, List, and Vector into Js namespace, update docs

- #1613, allow bs.scope with bs.send/bs.send.pipe/bs.set/bs.get/bs.set_index/bs.get_index
- #1604, add the functions `entries`, `values`, `fromList`, `fromArray` and `map` to `Js.Dict`

- #1632, bsb themes support

Fixes:

- #1581, more error checking
- #1633, fix missing installations
- #1581, more error checking %identity

# 1.7.3

Fixes:

- #1556, fix duplicated requires of runtime (report by Cheng Lou)
- #1568, internal compiler error

Features:

- #1564: scoped values in FF, see `bs.scope` in the Manual

# 1.3.2

Features:

- Significantly improve bsb experience

## 1.2.1 + dev

Features:

- #861, add `-bs-assume-no-mli` and `-bs-no-implicit-include` for deterministic build
- #851, add -bs-D -bs-list-conditionals flags
- add `-bs-syntax-only`
- #854, add `-bs-binary-ast`

# 1.1.2

Fixes:

- #831, bug fix with opam issues

Features:

- Provide `bspp.exe` for the official compiler

# 1.1.1

Features:

- #822, add `bsdep.exe`
- #820, conditional compilation support
- #793, relax syntactic restrictions for all extension point so that `bs.obj`, `obj`, `bs.raw`, `raw`, etc. will both work. Note that all attributes will still be qualified
- #793, support `bs.splice` in `bs.new`
- #798, complete `bs.splice` support and documentation

# 1.0.3

Incompatible changes (to better support Windows):

- `bsc`, `bspack` and `bsppx` are renamed into `bsc.exe`, `bspack.exe` and `bsppx.exe`
- No symlink from .bin any more.

  **Old symlinks**:

  ```sh
  tmp > ls -al node_modules/.bin/
  total 96
  drwxr-xr-x  14 hzhang295  staff  476 Sep 20 17:26 .
  drwxr-xr-x   4 hzhang295  staff  136 Sep 20 17:27 ..
  lrwxr-xr-x   1 hzhang295  staff   22 Sep 20 17:26 bsc -> ../bs-platform/bin/bsc
  lrwxr-xr-x   1 hzhang295  staff   25 Sep 20 17:26 bspack -> ../bs-platform/bin/bspack
  lrwxr-xr-x   1 hzhang295  staff   24 Sep 20 17:26 bsppx -> ../bs-platform/bin/bsppx
  ```

  Now these symlinks are removed. You have to refer to `bs-platform/bin/bsc.exe`.

Features:

- #787, add an option `-bs-no-warn-unused-bs-attribute`

# 1.0.2

Fixes:

- #743, Fix Bytes.blit when `src == dst`

Features:

- #783, by default, `bsc.exe` will warn when it detect some OCaml data types are passed from/to external FFI
- #784, add an option `-bs-eval`

# 1.0.1

Fixes:

- #718, Enforce `#=` always return unit for better error messages

Features:

- FFI
  - #694, support fields and mutable fields in JS object creation and private method
  - #686, introduce phantom arguments (`bs.ignore`) for ad-hoc polymorphism

# 1.0.0

Initial release<|MERGE_RESOLUTION|>--- conflicted
+++ resolved
@@ -10,7 +10,6 @@
 > - :house: [Internal]
 > - :nail_care: [Polish]
 
-<<<<<<< HEAD
 # 11.0.0-alpha.1
 
 #### :rocket: New Feature
@@ -57,10 +56,7 @@
 - Process `@set` annotation for field update as generating an uncurried function https://github.com/rescript-lang/rescript-compiler/pull/5846
 - Treat uncurried application of primitives like curried application, which produces better output https://github.com/rescript-lang/rescript-compiler/pull/5851
 
-# 10.1.0-rc.6
-=======
 # 10.1.0
->>>>>>> 192bbd82
 
 #### :bug: Bug Fix
 
