--- conflicted
+++ resolved
@@ -10,9 +10,8 @@
 > - :house: [Internal]
 > - :nail_care: [Polish]
 
-<<<<<<< HEAD
 # 12.0.0-alpha.1 (Unreleased)
-=======
+
 # 11.0.1
 
 #### :bug: Bug Fix
@@ -24,7 +23,6 @@
 #### :nail_care: Polish
 
 - Improve error message for missing label(s) in function application. https://github.com/rescript-lang/rescript-compiler/pull/6576
->>>>>>> f0ef0efe
 
 # 11.0.0
 
