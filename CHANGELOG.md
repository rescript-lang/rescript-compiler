--- conflicted
+++ resolved
@@ -10,7 +10,6 @@
 > - :house: [Internal]
 > - :nail_care: [Polish]
 
-<<<<<<< HEAD
 # 12.0.0-alpha.1 (Unreleased)
 
 #### :rocket: New Feature
@@ -28,9 +27,6 @@
 #### :bug: Bug Fix
 
 - Fix unhandled cases for exotic idents (allow to use exotic PascalCased identifiers for types). https://github.com/rescript-lang/rescript-compiler/pull/6777
-- Fix issue of incorrect switch cases with identical bodies when mixing object and array. https://github.com/rescript-lang/rescript-compiler/pull/6792
-- Fix formatter eats comments on the first argument of an uncurried function. https://github.com/rescript-lang/rescript-compiler/pull/6763 
-- Fix formatter removes parens in pipe operator with anonymous uncurried function. https://github.com/rescript-lang/rescript-compiler/pull/6766
 
 #### :house: Internal
 
@@ -53,7 +49,6 @@
 - Improve unused attribute warning message. https://github.com/rescript-lang/rescript-compiler/pull/6787
 - Remove unused -no-stdlib compiler option. https://github.com/rescript-lang/rescript-compiler/pull/6778
 
-=======
 # 11.1.1
 
 #### :bug: Bug Fix
@@ -62,7 +57,6 @@
 - Fix formatter eats comments on the first argument of a uncurried function. https://github.com/rescript-lang/rescript-compiler/pull/6763 
 - Fix formatter removes parens in pipe operator with anonymous uncurried function. https://github.com/rescript-lang/rescript-compiler/pull/6766
 
->>>>>>> 29644ec1
 # 11.1.0
 
 #### :bug: Bug Fix
