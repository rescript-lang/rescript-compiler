--- conflicted
+++ resolved
@@ -10,10 +10,7 @@
 > - :house: [Internal]
 > - :nail_care: [Polish]
 
-<<<<<<< HEAD
 # 12.0.0-alpha.1 (Unreleased)
-=======
-# 11.1.0-rc.2 (Unreleased)
 
 # 11.1.0-rc.1
 
@@ -26,7 +23,6 @@
 #### :bug: Bug Fix
 
 - GenType: distinguish inline records from unary variant cases of object type. https://github.com/rescript-lang/rescript-compiler/pull/6586
->>>>>>> 579b9d7c
 
 # 11.0.1
 
