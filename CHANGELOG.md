--- conflicted
+++ resolved
@@ -10,7 +10,6 @@
 > - :house: [Internal]
 > - :nail_care: [Polish]
 
-<<<<<<< HEAD
 # 12.0.0-alpha.1 (Unreleased)
 
 #### :boom: Breaking Change
@@ -27,7 +26,7 @@
 #### :nail_care: Polish
 
 - Make the `--help` arg be prioritized in the CLI, so correctly prints help message and skip other commands. https://github.com/rescript-lang/rescript-compiler/pull/6667
-=======
+
 # 11.1.0-rc.8
 
 #### :rocket: New Feature
@@ -46,7 +45,6 @@
 #### :nail_care: Polish
 
 - Module spec `es6` and `es6-global` is deprecated in favor of `esmodule`. https://github.com/rescript-lang/rescript-compiler/pull/6709
->>>>>>> dc2518a0
 
 # 11.1.0-rc.7
 
