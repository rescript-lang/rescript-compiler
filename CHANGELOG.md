--- conflicted
+++ resolved
@@ -12,16 +12,14 @@
 
 # 11.0.0-rc.5 (Unreleased)
 
-<<<<<<< HEAD
-#### :nail_care: Polish
-
-- Add [`Deno`](https://deno.land/api?s=Deno) to reserved names, so that modules named `Deno` don't clash with the globally exposed `Deno` object. https://github.com/rescript-lang/rescript-compiler/pull/6428
-=======
 #### :bug: Bug Fix
 
 - Fix issue with Dynamic import of module in nested expressions https://github.com/rescript-lang/rescript-compiler/pull/6431
 - Fix issue where GenType was not supporting `@tag` on ordinary variatns https://github.com/rescript-lang/rescript-compiler/pull/6437
->>>>>>> da3d7405
+
+#### :nail_care: Polish
+
+- Add [`Deno`](https://deno.land/api?s=Deno) to reserved names, so that modules named `Deno` don't clash with the globally exposed `Deno` object. https://github.com/rescript-lang/rescript-compiler/pull/6428
 
 # 11.0.0-rc.4
 
