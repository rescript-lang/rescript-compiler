--- conflicted
+++ resolved
@@ -10,7 +10,6 @@
 > - :house: [Internal]
 > - :nail_care: [Polish]
 
-<<<<<<< HEAD
 # 11.0.0-alpha.1
 
 #### :boom: Breaking Change
@@ -25,19 +24,6 @@
 - Made pinned dependencies transitive: if *a* is a pinned dependency of *b* and *b* is a pinned dependency of *c*, then *a* is implicitly a pinned dependency of *c*.
 - This change is only breaking if your build process assumes non-transitivity. Few if any builds do. In the typical case where you build your monorepo by running `rescript build` on each package in your repo, you don't need to make any changes. There is no way of building with the old, non-transitive behavior.
 
-# 10.1.0-rc.1
-
-## :rocket: New Feature
-
-- Add extra variants for output filename suffixes in `bsconfig.json`: `.bs.mjs` and `.bs.cjs` are allowed https://github.com/rescript-lang/rescript-compiler/pull/5631
-
-#### :bug: Bug Fix
-
-- Fix printing of comments inside empty blocks https://github.com/rescript-lang/syntax/pull/647
-- Fix location issue in error messages with JSX V4 where the multiple props types are defined https://github.com/rescript-lang/syntax/pull/655
-- Fix location issue in make function in JSX V4 that breaks dead code elimination https://github.com/rescript-lang/syntax/pull/660
-- Fix parsing (hence pretty printing) of expressions with underscore `_` and comments.
-=======
 # 10.1.0-rc.3
 
 #### :rocket: New Feature
@@ -104,7 +90,6 @@
 - Add `loading`, `aria-*` DOM element attributes in `JsxDOM.domProps`: `ariaCurrent`, `ariaInvalid`, `ariaAutocomplete`, etc.
 - Change the internal representation of props for the lowercase components to record. https://github.com/rescript-lang/syntax/pull/665
 - Add `JsxPPXReactSupport` module to relocate the helper functions for JSX v4 from `rescript-react`
->>>>>>> 344a3b73
 
 # 10.1.0-alpha.2
 
