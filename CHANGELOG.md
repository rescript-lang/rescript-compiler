# Changelog

> **Tags:**
>
> - :boom: [Breaking Change]
> - :eyeglasses: [Spec Compliance]
> - :rocket: [New Feature]
> - :bug: [Bug Fix]
> - :memo: [Documentation]
> - :house: [Internal]
> - :nail_care: [Polish]

# 11.0.0-beta.1 (Unreleased)

<<<<<<< HEAD
#### :nail_care: Polish

- Removed duplicate Super_error implementation in syntax https://github.com/rescript-lang/rescript-compiler/pull/6246
=======
#### :rocket: Main New Feature
- Make uncurried mode opt-out: by default, every project is now in uncurried mode, unless `"uncurried": false` is specified in the project config. https://github.com/rescript-lang/rescript-compiler/pull/6249
>>>>>>> 382988a8

# 11.0.0-alpha.6

#### :boom: Breaking Change

- `-bs-super-errors` flag has been deprecated along with Super_errors. https://github.com/rescript-lang/rescript-compiler/pull/6243
- `@rescript/react` >= 0.12.0-alpha.2 is now required because of the React.fragment's children type fix. https://github.com/rescript-lang/rescript-compiler/pull/6238

#### :bug: Bug Fix

- Remove unnecessary require and import statements when using dynamic imports. https://github.com/rescript-lang/rescript-compiler/pull/6232
- Fix option unboxing logic in the presence of untagged variants. https://github.com/rescript-lang/rescript-compiler/pull/6233
- Fix printing of local module with type. https://github.com/rescript-lang/rescript-compiler/issues/6212
- Adapting JSX4 to React.fragment's children type change (`'children` -> `React.element`) https://github.com/rescript-lang/rescript-compiler/pull/6238

#### :nail_care: Polish

- In uncurried mode, outcome printer swaps curried and uncurries function printing compared to legacy.
- Add location information to duplicate type definition error messages. https://github.com/rescript-lang/rescript-compiler/pull/6199
- Replace normal module errors with Super_error module, and clean up Super_error. https://github.com/rescript-lang/rescript-compiler/pull/6199
- `Js.Json.t`, `Js.null` and `Js.nullable` are now untagged variants representing their runtime values, instead of abstract types. https://github.com/rescript-lang/rescript-compiler/pull/6218

# 11.0.0-alpha.5

#### :rocket: Main New Feature

- Add support for Dynamic import. https://github.com/rescript-lang/rescript-compiler/pull/5703
- GenType: Add `moduleResolution` option to customize extensions on emitted import statements. This helps to adjust output compatibility with TypeScript projects using ESM. https://github.com/rescript-lang/rescript-compiler/pull/6182
  - `node` (default): Drop extensions.
  - `node16`: Use TS output's extensions. Make it ESM-compatible.
  - `bundler`: Use TS input's extensions. Make it ESM-compatible.
- Make untagged variants understand payloads defined as records. https://github.com/rescript-lang/rescript-compiler/pull/6208

#### :boom: Breaking Change

- Parse `assert` as a regular function. `assert` is no longer a unary expression. Example: before `assert 1 == 2` is parsed as `(assert 1) == 2`, now it is parsed as `assert(1 == 2)`. https://github.com/rescript-lang/rescript-compiler/pull/6180

#### :bug: Bug Fix

- Make "rescript format" work with node 10 again and set minimum required node version to 10 in package.json. https://github.com/rescript-lang/rescript-compiler/pull/6186
- Fix partial application for uncurried functions with labeled args https://github.com/rescript-lang/rescript-compiler/pull/6198
- Add error messages for dangling doc comments/attributes and mutable in record type definition. https://github.com/rescript-lang/rescript-compiler/pull/6206
- Fix issue with overlapping array and object in untagged variants https://github.com/rescript-lang/rescript-compiler/pull/6219

# 11.0.0-alpha.4

#### :rocket: Main New Feature

- Add surface syntax for partial application of uncurried functions: `foo(1, ...)`. This corresponds to curried application in the old mode. https://github.com/rescript-lang/rescript-compiler/pull/6166

#### :bug: Bug Fix

- Fix broken formatting in uncurried mode for functions with _ placeholder args. https://github.com/rescript-lang/rescript-compiler/pull/6148
- Fix issue where spreading record types with optional labels would not have their labels preserved as optional. https://github.com/rescript-lang/rescript-compiler/pull/6154
- Fix error location to be the type with the spreads when spreading record types with duplicate labels. https://github.com/rescript-lang/rescript-compiler/pull/6157
- Disable warning on `@inline` attibute on uncurried functions. https://github.com/rescript-lang/rescript-compiler/pull/6152
- Support doc comments on arguments of function types. https://github.com/rescript-lang/rescript-compiler/pull/6161
- Fix issue with record type coercion and unboxed. https://github.com/rescript-lang/rescript-compiler/issues/6158
- Fixed subtype checking for record types with "@as" attributes: The subtype relationship now takes into account the compatibility of "@as" attributes between corresponding fields, ensuring correctness in runtime representation.
 https://github.com/rescript-lang/rescript-compiler/issues/6158
- Emit directive above header comment. https://github.com/rescript-lang/rescript-compiler/pull/6172
- Add error message to private extension. https://github.com/rescript-lang/rescript-compiler/pull/6175

#### :nail_care: Polish

- Update list of reserved JS keywords. https://github.com/rescript-lang/rescript-compiler/pull/6167
- Add error message to `@@directive`. https://github.com/rescript-lang/rescript-compiler/pull/6174

# 11.0.0-alpha.3

#### :rocket: Main New Feature

- Add support for extensible records (e.g. `type t = {...t1, x:int, ...t2}`) https://github.com/rescript-lang/rescript-compiler/pull/5715

#### :bug: Bug Fix

- Fix formatting and parentheses placement in uncurried functions with constraints. https://github.com/rescript-lang/rescript-compiler/pull/6143

# 11.0.0-alpha.2

#### :rocket: Main New Feature

- Add support for type coercion `:>` for records. https://github.com/rescript-lang/rescript-compiler/pull/5721

#### :bug: Bug Fix

- Special case generation of uncurried functions with 1 argument of unit type so they don't take a parameter. https://github.com/rescript-lang/rescript-compiler/pull/6131


# 11.0.0-alpha.1

#### :rocket: Main New Feature

- Introduce experimental uncurried mode. For experimentation only. [PR #5796](https://github.com/rescript-lang/rescript-compiler/pull/5796)
- Customization of runtime representation of variants and introduction of untagged variants [PR #6095](https://github.com/rescript-lang/rescript-compiler/pull/6095), [PR #6103](https://github.com/rescript-lang/rescript-compiler/pull/6103)

#### :rocket: New Feature

- Add support for uncurried mode: a mode where everything is considered uncurried, whether with or without the `.`. This can be turned on with `@@uncurried` locally in a file. For project-level configuration in `bsconfig.json`, there's a boolean config `"uncurried"`, which propagates to dependencies, to turn on uncurried mode.
Since there's no syntax for partial application in this new mode, introduce `@res.partial foo(x)` to express partial application. This is temporary and will later have some surface syntax.
Make uncurried functions a subtype of curried functions, and allow application for uncurried functions.
The `make` function of components is generated as an uncurried function.
Use best effort to determine the config when formatting a file.
https://github.com/rescript-lang/rescript-compiler/pull/5968 https://github.com/rescript-lang/rescript-compiler/pull/6080 https://github.com/rescript-lang/rescript-compiler/pull/6086 https://github.com/rescript-lang/rescript-compiler/pull/6087
- Customization of runtime representation of variants. This is work in progress. E.g. some restrictions on the input. See comments of the form "TODO: put restriction on the variant definitions allowed, to make sure this never happens". https://github.com/rescript-lang/rescript-compiler/pull/6095
- Introduce untagged variants https://github.com/rescript-lang/rescript-compiler/pull/6103
- Add support for unary uncurried pipe in uncurried mode https://github.com/rescript-lang/rescript-compiler/pull/5804
- Add support for partial application of uncurried functions: with uncurried application one can provide a
subset of the arguments, and return a curried type with the remaining ones https://github.com/rescript-lang/rescript-compiler/pull/5805
- Add support for uncurried externals https://github.com/rescript-lang/rescript-compiler/pull/5815 https://github.com/rescript-lang/rescript-compiler/pull/5819 https://github.com/rescript-lang/rescript-compiler/pull/5830 https://github.com/rescript-lang/rescript-compiler/pull/5894
- Parser/Printer: unify uncurried functions of arity 0, and of arity 1 taking unit. There's now only arity 1 in the source language. https://github.com/rescript-lang/rescript-compiler/pull/5825
- Add support for default arguments in uncurried functions https://github.com/rescript-lang/rescript-compiler/pull/5835
- Inline uncurried application when it is safe https://github.com/rescript-lang/rescript-compiler/pull/5847
- Support optional named arguments without a final unit in uncurried functions https://github.com/rescript-lang/rescript-compiler/pull/5907
- GenType: add the option to use the `@genType` annotation at the module level, meaning that all the items in the module should be exported. https://github.com/rescript-lang/rescript-compiler/pull/6113
- GenType: add support for `@genType` annotations on module definitions. https://github.com/rescript-lang/rescript-compiler/pull/6113
- Prebuilt binaries are now provided for all major platforms:
  - macOS x64
  - macOS ARM
  - Linux x64 (statically linked)
  - Linux ARM (statically linked)
  - Windows x64

#### :boom: Breaking Change

- Remove support for the legacy Reason syntax. Existing Reason code can be converted to ReScript syntax using ReScript 9 as follows:
  - `npm i -g rescript@9`
  - `rescript convert <reason files>`
- Remove obsolete built-in project templates and the "rescript init" functionality. This is replaced by [create-rescript-app](https://github.com/rescript-lang/create-rescript-app) which is maintained separately.
- Do not attempt to build ReScript from source on npm postinstall for platforms without prebuilt binaries anymore.
- Made pinned dependencies transitive: if *a* is a pinned dependency of *b* and *b* is a pinned dependency of *c*, then *a* is implicitly a pinned dependency of *c*. This change is only breaking if your build process assumes non-transitivity.
- Curried after uncurried is not fused anymore: `(. x) => y => 3` is not equivalent to `(. x, y) => 3` anymore. It's instead equivalent to `(. x) => { y => 3 }`.
Also, `(. int) => string => bool` is not equivalen to `(. int, string) => bool` anymore.
These are only breaking changes for unformatted code.
- Exponentiation operator `**` is now right-associative. `2. ** 3. ** 2.` now compile to `Math.pow(2, Math.pow(3, 2))` and not anymore `Math.pow(Math.pow(2, 3), 2)`. Parentheses can be used to change precedence.
- Remove unsafe ``` j`$(a)$(b)` ``` interpolation deprecated in compiler version 10 https://github.com/rescript-lang/rescript-compiler/pull/6068
- Remove deprecated module `Printexc`
- `@deriving(jsConverter)` not supported anymore for variant types https://github.com/rescript-lang/rescript-compiler/pull/6088
- New representation for variants, where the tag is a string instead of a number. https://github.com/rescript-lang/rescript-compiler/pull/6088
- GenType: removed support for `@genType.as` for records and variants which has become unnecessary. Use the language's `@as` instead to channge the runtime representation without requiring any runtime conversion during FFI. https://github.com/rescript-lang/rescript-compiler/pull/6099 https://github.com/rescript-lang/rescript-compiler/pull/6101

#### :bug: Bug Fix

- Fix issue where uncurried was not supported with pipe https://github.com/rescript-lang/rescript-compiler/pull/5803
- Fix printing of nested types in uncurried mode https://github.com/rescript-lang/rescript-compiler/pull/5826
- Fix issue in printing uncurried callbacks https://github.com/rescript-lang/rescript-compiler/pull/5828
- Fix formatting uncurried functions with attributes https://github.com/rescript-lang/rescript-compiler/pull/5829
- Fix parsing/printing uncurried functions with type parameters https://github.com/rescript-lang/rescript-compiler/pull/5849
- Fix compiler ppx issue when combining `async` and uncurried application https://github.com/rescript-lang/rescript-compiler/pull/5856
- Fix issue where the internal representation of uncurried types would leak when a non-function is applied in a curried way https://github.com/rescript-lang/rescript-compiler/pull/5892
- Fix some comments disappearing in array access expressions https://github.com/rescript-lang/rescript-compiler/pull/5947
- Parser: fix location of variable when function definition `{v => ...}` is enclosed in braces https://github.com/rescript-lang/rescript-compiler/pull/5949
- Fix issue with error messages for uncurried functions where expected and given type were swapped https://github.com/rescript-lang/rescript-compiler/pull/5973
- Fix issue with integer overflow check https://github.com/rescript-lang/rescript-compiler/pull/6028
- Make internal encoding of locations aware of unicode https://github.com/rescript-lang/rescript-compiler/pull/6073
- Fix issue where `foo(x,_)` in uncurried mode would generate a curried function https://github.com/rescript-lang/rescript-compiler/pull/6082
- Fix printing of uncurried application when the lhs is a function definition https://github.com/rescript-lang/rescript-compiler/pull/6084
- Fix parsing uncurried type starting with path https://github.com/rescript-lang/rescript-compiler/pull/6089
- Fix bigInt comparison https://github.com/rescript-lang/rescript-compiler/pull/6097
- Fixed a bug where the async attribute was not preserved when using the `@this` decorator in ReScript functions. This fix allows proper handling of async functions with the `@this` decorator. Issue: https://github.com/rescript-lang/rescript-compiler/issues/6100
- Fix issue with GenType and module aliases https://github.com/rescript-lang/rescript-compiler/issues/6112

#### :nail_care: Polish

- Syntax: process uncurried types explicitly in the parser/printer https://github.com/rescript-lang/rescript-compiler/pull/5784 https://github.com/rescript-lang/rescript-compiler/pull/5822
- Syntax: process uncurried function declarations explicitly in the parser/printer https://github.com/rescript-lang/rescript-compiler/pull/5794
- PPX V4: allow uncurried `make` function and treat it like a curried one [#5802](https://github.com/rescript-lang/rescript-compiler/pull/5802) [#5808](https://github.com/rescript-lang/rescript-compiler/pull/5808) [#5812](https://github.com/rescript-lang/rescript-compiler/pull/5812)
- Remove processing of objects expressions, which don't exist in `.res` syntax (`Pexp_object`) https://github.com/rescript-lang/rescript-compiler/pull/5841
- Remove class type processing from compiler ppx https://github.com/rescript-lang/rescript-compiler/pull/5842
- Remove method application via operator `##`, which does not exist in `.res` syntax https://github.com/rescript-lang/rescript-compiler/pull/5844
- Treat `@meth` annotation as making the type uncurried for backwards compatibitly with some examples https://github.com/rescript-lang/rescript-compiler/pull/5845
- Process `@set` annotation for field update as generating an uncurried function https://github.com/rescript-lang/rescript-compiler/pull/5846
- Treat uncurried application of primitives like curried application, which produces better output https://github.com/rescript-lang/rescript-compiler/pull/5851
- New internal representation for uncurried functions using built-in type `function$<fun_type, arity>` this avoids having to declare all the possible arities ahead of time https://github.com/rescript-lang/rescript-compiler/pull/5870
- PPX V3: allow uncurried `make` function and treat it like a curried one https://github.com/rescript-lang/rescript-compiler/pull/6081
- Add support for `|>` in uncurried mode by desugaring it https://github.com/rescript-lang/rescript-compiler/pull/6083
- Change the compilation of pattern matching for variants so it does not depends on variats being integers https://github.com/rescript-lang/rescript-compiler/pull/6085
- Improve code generated for string templates https://github.com/rescript-lang/rescript-compiler/pull/6090
- Move Jsx and JsxDOM and JsxEvent and JsxPPXReactSupport inside Pervasives and build them separately for curried and uncurried mode https://github.com/rescript-lang/rescript-compiler/pull/6091
- Gentype: allow recursive data types https://github.com/rescript-association/genType/issues/585

# 10.1.4

#### :bug: Bug Fix
- Fix implementation of directives https://github.com/rescript-lang/rescript-compiler/pull/6052
- Fix issue if the `lib` dir is included in the sources of bsconfig.json https://github.com/rescript-lang/rescript-compiler/pull/6055
- Fix issue with string escape in pattern match https://github.com/rescript-lang/rescript-compiler/pull/6062
- Fix issue with literal comparison of string constants https://github.com/rescript-lang/rescript-compiler/pull/6065

#### :rocket: New Feature
- Add support for toplevel `await` https://github.com/rescript-lang/rescript-compiler/pull/6054

#### :nail_care: Polish

- Better error message for extension point https://github.com/rescript-lang/rescript-compiler/pull/6057
- Improve format check help https://github.com/rescript-lang/rescript-compiler/pull/6056
- Deprecate unsafe ``` j`$(a)$(b)` ``` interpolation: use string templates ``` `${a}${b}` ``` instead https://github.com/rescript-lang/rescript-compiler/pull/6067

# 10.1.3

#### :rocket: New Feature

- Add experimental suppport for directives. An annotation such as `@@directive("use client;")` emits `use client;` verbatim before imports https://github.com/rescript-lang/rescript-compiler/pull/5999
- `genType`: add `Core` standard library support for the following builtin types: `Null.t`, `Nullable.t`, `Undefined.t`, `Dict.t<_>`, `Promise.t<_>`, `Date.t`, `BigInt.t`, `RegExp.t`, `Map.t<_, _>`, `WeakMap.t<_, _>`, `Set<_>`, `WeakSet<_>` https://github.com/rescript-lang/rescript-compiler/pull/6024

#### :boom: Breaking Change

- `genType`: streamline the treatment of optionals as undefined https://github.com/rescript-lang/rescript-compiler/pull/6024
  - Represent `option<t>` as `undefined | t` instead of `null | undefined | t`. This is more permissive when importing functions taking optional values (allows to use option types), but stricter when e.g. exporting ReScript functions taking arguments of option type. Fallback: use `Js.undefined<_>` instead.
  - Represent `{x:option<string>}` as `{x:(undefined | string)}` instead of `{x?: string}`. This is more in line with TS's behaviour. Fallback: use `{x?:string}`.

#### :nail_care: Polish

- Add the gap property to jsxDOMStyle https://github.com/rescript-lang/rescript-compiler/pull/5956

#### :bug: Bug Fix

- Fix issue where error messages related to non-existent props were displayed without location information https://github.com/rescript-lang/syntax/pull/730
- Fix issue where uncurried functions were incorrectly converting the type of a prop given as a default value to curried https://github.com/rescript-lang/syntax/pull/731
- Fix issue with nested async functions, where the inner function would be emitted without `async` https://github.com/rescript-lang/rescript-compiler/pull/5984
- Fix issue with printing async functions with locally abstract types https://github.com/rescript-lang/syntax/pull/732
- Fix issue with async context and locally abstract types https://github.com/rescript-lang/rescript-compiler/pull/5985
- Fix support for recursive components in JSX V4 https://github.com/rescript-lang/syntax/pull/733
- GenType: fix issue with V3 compatibility mode (see https://github.com/rescript-lang/rescript-compiler/issues/5990) https://github.com/rescript-lang/rescript-compiler/pull/5992
- Fix issue with overlapping labelled argument with default value https://github.com/rescript-lang/syntax/pull/734
- Fix issue with using alias and default value together https://github.com/rescript-lang/syntax/pull/734
- Fix issue in `Js.Promise2` where `then` and `catch` were returning `undefined` https://github.com/rescript-lang/rescript-compiler/pull/5996
- Fix issue in the compiler back-end where async functions passed to an `@uncurry` external would be inlined and transformed in a way that loses async https://github.com/rescript-lang/rescript-compiler/pull/6011
- Fix location issue for the treatment of `async` functions where hovering on the body with a type error would show `'a => promise<'a>` everywhere https://github.com/rescript-lang/rescript-compiler/pull/6014
- Fix formatting of `switch` expressions that contain braced `cases` inside https://github.com/rescript-lang/syntax/pull/735
- Fix formatting of props spread for multiline JSX expression https://github.com/rescript-lang/syntax/pull/736
- Support `@gentype.import` as an alias to `@genType.import` in the compiler https://github.com/rescript-lang/rescript-compiler/pull/6021
- In GenType, check annotations also in module types to decide whether to produce the `.gen.tsx` file https://github.com/rescript-lang/rescript-compiler/pull/5903
- Fix issue with JSX V4 and newtype https://github.com/rescript-lang/syntax/pull/737
- Fix issue with JSX V4 when components are nested https://github.com/rescript-lang/syntax/pull/738
- Fix issue where generic compare on `float` values would be different from the compare for type `float` https://github.com/rescript-lang/rescript-compiler/pull/6043
- Improve code generated for default arguments in JSX V4 https://github.com/rescript-lang/syntax/pull/739
- Fix issue with JSX V4 props of the form `~p as module(...)` https://github.com/rescript-lang/syntax/pull/739

# 10.1.2

#### :bug: Bug Fix

- Fix an issue where error messages related to duplicate props were displayed without a loc and were unclear https://github.com/rescript-lang/syntax/pull/728

# 10.1.1

#### :boom: Breaking Change

- Parse the attributes of labelled argument to the pattern attributes of argument instead of function. https://github.com/rescript-lang/syntax/pull/722
- The prop names duplicated to keyword are not mangled automatically in JSX v4.
  - Use `@as` instead

#### :rocket: New Feature

- Add support for empty inlined record literal `{}` for inlined records where all fields are optional https://github.com/rescript-lang/rescript-compiler/pull/5900

#### :bug: Bug Fix

- Prevent inlining of async functions in additional cases https://github.com/rescript-lang/rescript-compiler/issues/5860
- Fix build error where aliasing arguments to `_` in the make function with JSX V4. https://github.com/rescript-lang/rescript-compiler/pull/5881
- Fix parsing of spread props as an expression in JSX V4 https://github.com/rescript-lang/rescript-compiler/pull/5885
- Fix dropping attributes from props in make function in JSX V4 https://github.com/rescript-lang/rescript-compiler/pull/5905

# 10.1.0

#### :bug: Bug Fix

- Fix issue where no error was reported when ? was used for non-optional fields. https://github.com/rescript-lang/rescript-compiler/pull/5853
- Fix issue where optional fields in inline records were not supported and would cause type errors https://github.com/rescript-lang/rescript-compiler/pull/5827

# 10.1.0-rc.5

#### :bug: Bug Fix

- Prevent inlining of async functions in last stage of the compiler when the functions are not exported (not in interface file or shadowed) https://github.com/rescript-lang/rescript-compiler/pull/5790

# 10.1.0-rc.4

#### :rocket: New Feature

- Support format check with `rescript format -check`. https://github.com/rescript-lang/rescript-compiler/pull/5760

#### :bug: Bug Fix

- Fix issue where the last line of `rescript format --help` usage was being swallowed https://github.com/rescript-lang/rescript-compiler/pull/5760
- Specialize the printing of the rhs of a record field assignment for optional values `{x: ? e}` https://github.com/rescript-lang/syntax/issues/714

# 10.1.0-rc.3

#### :rocket: New Feature

- Support the use of spread anywhere in list creation (e.g. `list{...x, 1, ...y, ...z}`). https://github.com/rescript-lang/syntax/pull/692
- Add support for the argument of `@react.component` to set a props type from the outside. https://github.com/rescript-lang/syntax/pull/699

#### :bug: Bug Fix

- Fix issue where the JSX key type is not an optional string https://github.com/rescript-lang/syntax/pull/693
- Prevent inlining of async functions https://github.com/rescript-lang/rescript-compiler/issues/5754
- Fix build error for JSX fragment without children https://github.com/rescript-lang/syntax/pull/704
- Fix issue where async as an id cannot be used with application and labelled arguments https://github.com/rescript-lang/syntax/issues/707
- Fix 5557: the exhaustive checking for char is incorrect during the unicode migration https://github.com/rescript-lang/rescript-compiler/pull/5749
- Fix 5753: the comment for unicode char is inaccurate https://github.com/rescript-lang/syntax/pull/709
- Treat await as almost-unary operator weaker than pipe so `await foo->bar` means `await (foo->bar)` https://github.com/rescript-lang/syntax/pull/711

#### :nail_care: Polish

- Change payload of `Pconst_char` from `char` to `int` https://github.com/rescript-lang/syntax/pull/709

# 10.1.0-rc.2

#### :bug: Bug Fix

- Fix issue with changes not being applied with React Native's Metro bundler for files with warnings https://github.com/rescript-lang/rescript-compiler/pull/5738
- Fix emitting unary minus for floats in case of negative constants https://github.com/rescript-lang/rescript-compiler/pull/5737
- Fix issue where a spread `...x` in non-last position would not be reported as syntax error https://github.com/rescript-lang/syntax/pull/673/
- Fix issue where the formatter would delete `async` in a function with labelled arguments.
- Fix several printing issues with `async` including an infinite loop https://github.com/rescript-lang/syntax/pull/680
- Fix issue where certain JSX expressions would be formatted differenctly in compiler 10.1.0-rc.1 https://github.com/rescript-lang/syntax/issues/675
- Fix issue where printing nested pipe discards await https://github.com/rescript-lang/syntax/issues/687

# 10.1.0-rc.1

#### :boom: Breaking Change

- Deprecate DOM element attributes in `JsxDOM.domProps`: `begin_`, `end_`, `to_`
  - Use `begin`, `end`, `to` instead.
- Emit an error when a `@string` or `@int` attribute is used in a V4 component https://github.com/rescript-lang/rescript-compiler/issues/5724

## :rocket: New Feature

- Add extra variants for output filename suffixes in `bsconfig.json`: `.bs.mjs` and `.bs.cjs` are allowed https://github.com/rescript-lang/rescript-compiler/pull/5631
- Safe promises: t-first Js.Promise2 bindings, and remove warning for nested promises https://github.com/rescript-lang/rescript-compiler/pull/5709

#### :bug: Bug Fix

- Fix issue where uncurried async functions were emitted without `async` https://github.com/rescript-lang/rescript-compiler/pull/5718
- Fix location issue in error messages with JSX V4 where the multiple props types are defined https://github.com/rescript-lang/syntax/pull/655
- Fix location issue in make function in JSX V4 that breaks dead code elimination https://github.com/rescript-lang/syntax/pull/660
- Fix parsing (hence pretty printing) of expressions with underscore `_` and comments.
- Fix printing of comments inside JSX tag https://github.com/rescript-lang/syntax/pull/664
- Fix issue where formatter erases tail comments inside JSX tag https://github.com/rescript-lang/syntax/issues/663
- Fix issue where the JSX prop has type annotation of the first class module https://github.com/rescript-lang/syntax/pull/666
- Fix issue where an empty record literal {} expected to have a non-record type would type check https://github.com/rescript-lang/rescript-compiler/pull/5729

#### :eyeglasses: Spec Compliance

- Functions with consecutive dots now print as multiple arrow functions like in JavaScript.

#### :nail_care: Polish

- Add `loading`, `aria-*` DOM element attributes in `JsxDOM.domProps`: `ariaCurrent`, `ariaInvalid`, `ariaAutocomplete`, etc.
- Change the internal representation of props for the lowercase components to record. https://github.com/rescript-lang/syntax/pull/665
- Add `JsxPPXReactSupport` module to relocate the helper functions for JSX v4 from `rescript-react`

# 10.1.0-alpha.2

#### :rocket: New Feature

- Fix pretty printer where it would print doc comments on the same line as other attributes https://github.com/rescript-lang/syntax/pull/642
- Propagte `"jsx"` configuration to dependencies https://github.com/rescript-lang/rescript-compiler/pull/5661
- Add support for empty record literal `{}` for records where all fields are optional https://github.com/rescript-lang/rescript-compiler/pull/5658
- Add support for empty record type (e.g. `type empty = {}`) https://github.com/rescript-lang/rescript-compiler/pull/5658

#### :bug: Bug Fix

- Fix issue in formatting JSX spread props https://github.com/rescript-lang/syntax/pull/644
- Fix location issue in error messages with JSX V4 where the body of the component is an application https://github.com/rescript-lang/syntax/pull/633
- Fix printing of type declarations in error message where they would be considered recursive by default
- Fix issue where the printer would omit attributes for `->` and `|>` https://github.com/rescript-lang/syntax/pull/629
- Fix printing of optional fields in records https://github.com/rescript-lang/rescript-compiler/issues/5654
- Fix printing of comments inside empty blocks https://github.com/rescript-lang/syntax/pull/647

#### :nail_care: Polish

- Improvements and fixes for JSX V4. See guide https://github.com/rescript-lang/syntax/blob/master/cli/JSXV4.md
- Mention all missing fields in error message for records, not just one https://github.com/rescript-lang/rescript-compiler/pull/5657

# 10.1.0-alpha.1

#### :boom: Breaking Change

- Pipe `->` does not support a code block on the right-hand side e.g. `x->{ open A; get("test") }`

#### :rocket: New Feature

- Experimental support for for `async`/`await` https://github.com/rescript-lang/rescript-compiler/pull/5537
- Make `promise` a built-in type https://github.com/rescript-lang/rescript-compiler/pull/5650
- Initial support for JSX V4 including genType, still work in progress.
  - :boom: when V4 is activated, at most one component is allowed for each module.
- Add placeholder types for ES6 collections: `Set`, `Map`, `WeakSet`, and `WeakMap` https://github.com/rescript-lang/rescript-compiler/pull/5630

#### :bug: Bug Fix

- Fix issue with arrays and creation of recursive values https://github.com/rescript-lang/rescript-compiler/pull/5640
- Fix issue where characters such as newlines would be escaped in a template string expression https://github.com/rescript-lang/rescript-compiler/issues/5638
- Fix issue where pipe `->` processing eats up attributes https://github.com/rescript-lang/rescript-compiler/pull/5581
- Fix issue where cancelling `rescript build` would leave the `.bsb.lock` file behind and block future builds

#### :nail_care: Polish

- Print patterns in warnings using rescript printer https://github.com/rescript-lang/rescript-compiler/pull/5492

# 10.0.1

#### :bug: Bug Fix

- Fix issue where watch mode would give an error on Windows https://github.com/rescript-lang/rescript-compiler/pull/5621

# 10.0.0

**Compiler**

#### :boom: Breaking Change

- `bsconfig.json` does not support `// line` comments anymore.
  - Example: `"suffix": ".bs.js" // determine the suffix`
  - Fix: remove the comment and use standard json.
- Changed return type of `Js.String.match_` as it was wrong. [#5070](https://github.com/rescript-lang/rescript-compiler/pull/5070)
  - Example: any use of `Js.String.match_` and `Js.String2.match_`
  - Fix: follow the type errors
- GenType is now vendored in the compiler and drops support for the Flow and untyped back-ends to focus on providing a better experience for TypeScript.
  - Fix: keep on using the older version of the compiler and the separate genType package if Flow support is required. Migrate to TS if one wants to upgrade the compiler version.

#### :rocket: New Feature

- New records with optional fields e.g. `type opt = {x: int, y?: string}` were added as an experimental feature [#5423](https://github.com/rescript-lang/rescript-compiler/pull/5423) [#5452](https://github.com/rescript-lang/rescript-compiler/issues/5452) [New Syntax](https://github.com/rescript-lang/syntax/pull/589/files)
- Add support for `@new @variadic` (see https://github.com/rescript-lang/rescript-compiler/pull/5364)

#### :bug: Bug Fix

- Classify bigint correctly [#5351](https://github.com/rescript-lang/rescript-compiler/pull/5351)
- Fixed crash in `rescript build` on Windows [#5516](https://github.com/rescript-lang/rescript-compiler/pull/5516)
- Fixed `rescript init` command not working [#5526](https://github.com/rescript-lang/rescript-compiler/pull/5526)
- Fix issue with compiler log not terminated that causes problems with editor extension not clearing issues when fixed [#5545](https://github.com/rescript-lang/rescript-compiler/issues/5545)

##### :nail_care: Polish

- Changed Linux build to depend on GLIBC 2.28 again for compatibility with Debian 10.

- Proper M1 support (CI now supports M1 native builds)

**Syntax**

#### :boom: Breaking Change

- `@bs.send.pipe` is now removed. Earlier it was deprecated.
- Missing labels in function application is now an error (https://forum.rescript-lang.org/t/ann-more-strict-checks-in-missed-labels/2117).
  - Example: `let f = (x, ~z) => x + z; f(1, 2)`
  - Fix: do `let f = (x, ~z) => x + z; f(1, ~z=2)` instead
- Externals without `@val` annotations do not work anymore, and externals with `= ""` give an error.
  - Example: `external setTimeout: (unit => unit, int) => float = "setTimeout"` is not supported anymore.
  - Fix: use `@val external setTimeout: (unit => unit, int) => float = "setTimeout"` instead.
  - Example2: `@val external setTimeout: (unit => unit, int) => float = ""` is not supported anymore.
  - Fix2: use `@val external setTimeout: (unit => unit, int) => float = "setTimeout"` instead.
- Strings processed at compile-time don't need escaping anymore.
  - Example: `let blockCommentsRe = %re("/\\/\\*([^*]|[\\r\\n]|(\\*+([^*/]|[\\r\\n])))*\\*+\\//g")`.
  - Fix: use `let blockCommentsRe = %re("/\/\*([^*]|[\r\n]|(\*+([^*/]|[\r\n])))*\*+\//g")` instead.
- Remove parsing of "import" and "export" which was never officially supported https://github.com/rescript-lang/syntax/pull/597 https://github.com/rescript-lang/syntax/pull/599
  - Example: `export type t = int`
  - Fix: `@genType type t = int`
  - Example2: `import realValue: complexNumber => float from "./MyMath"`
  - Fix2: `@genType.import("./MyMath") external realValue: complexNumber => float = "realValue"`

#### :rocket: New Feature

- Unicode is now supported in regular strings and chars (when the symbol fits). This is now going to work: `let str = "Σ"`. And, you'll be able to pattern match on unicode chars: `switch c { | 'Σ' => "what a fine unicode char" | _ => "unicode is fun" }`
- Doc comments `/** ... */` are now supported. Inernally, they are attributes, so are only valid at positions where `@foo` is allowed, or a syntax error is given. Similarly for module-level `/*** comments */` that can go where `@@attributes` go.

#### :bug: Bug Fix

- Fix printing for inline nullary functor types [#477](https://github.com/rescript-lang/syntax/pull/477)
- Fix stripping of quotes for empty poly variants [#474](https://github.com/rescript-lang/syntax/pull/474)
- Implement syntax for arity zero vs arity one in uncurried application in [#139](https://github.com/rescript-lang/syntax/pull/139)
- Fix parsing of first class module exprs as part of binary/ternary expr in [#256](https://github.com/rescript-lang/syntax/pull/256)
- Fix formatter hanging on deeply nested function calls [#261](https://github.com/rescript-lang/syntax/issues/261)

**Libraries**

#### :boom: Breaking Change

- **"Attributes not allowed here"**. If you see this error chances are you're using a ppx that needs updating to a new version.
  See an exampe of how to [update a ppx](https://github.com/zth/rescript-relay/pull/372)
  - Example: for `rescript-relay` 0.23.0 is not supported.
  - Fix: use `rescript-relay@beta` or the new version when released.
- Removed printing modules (Printf, Format etc) and related functions. Details of files added/removed: https://github.com/rescript-lang/rescript-compiler/commit/0fd8bb0e77c4b0e96a9647ac8af614305057003f.

#### :bug: Bug Fix

- Fix library issue with missing `bytes_to_string` https://github.com/rescript-lang/rescript-compiler/issues/5573 https://github.com/rescript-lang/rescript-compiler/pull/5589

#### :nail_care: Polish

- Several Belt / Js libraries are now converted to ReScript syntax, with corresponding comments in Markdown format suitable for hovering. See [#5361](https://github.com/rescript-lang/rescript-compiler/pull/5361).

**Playground**

#### :house: Internal

- Added `jsoo_playground_main.ml` as the rescript-lang.org playground bundle entrypoint

#### :boom: Breaking Change

- Removed Reason syntax support for the playground experience. See https://github.com/rescript-lang/rescript-compiler/pull/5375

# 9.1.4

## Build

- #5167 add dump subcommand so that

```
rescript dump path/to/file.cmi
```

Will dump the interface to a readable output, note this is integrated into the build system that the build will try to build it if it is not already there

- clean will clean its dependency by default.
  subcommand `clean -with-deps`, `-with-deps` is not needed any more
- hide most bsc options, officially supported bsc flags (this is not a breaking change, those internal options are still there but subject to removal in the future)

```
Usage: bsc <options> <files>
Options are:
Options:
  -w                        <list>  Enable or disable warnings according to <list>:
                            +<spec>   enable warnings in <spec>
                            -<spec>   disable warnings in <spec>
                            @<spec>   enable warnings in <spec> and treat them as errors
                            <spec> can be:
                            <num>             a single warning number
                            <num1>..<num2>    a range of consecutive warning numbers
                            default setting is +a-4-9-20-40-41-42-50-61-102
  -bs-g                     Debug mode
  -bs-D                     Define conditional variable e.g, -D DEBUG=true
  -e                        (experimental) set the string to be evaluated in ReScript syntax
  -v                        Print compiler version and location of standard library and exit
  -version                  Print version and exit
  -warn-help                Show description of warning numbers
  -warn-error               <list>  Enable or disable error status for warnings according
                            to <list>.  See option -w for the syntax of <list>.
                            Default setting is -a+5+6+101+109
```

## Syntax

- #432 bad error message for unterminated quote

## Compiler

- #5165 bad error message for uncurried type mistmatch
- #5169 fix a code gen issue with user defined `None`

# 9.1.3 (bug fix release)

## Build

- #5154 when toplevel package-specs get changed, its dependencies should be rebuilt
- #5152 Rebuild not triggered when deletion with nested modules
- #5153 when Different compiler version triggered,
  it should clean the whole dependencies instead of just the repo itself
- #5080 Add back -ws option for the build

## Syntax

- #425 fix CRLF handling for windows
- #414 Fix printing of underscore Pexp_fun sugar in context of Array.get
- #408 Don't parse Int token with suffices as hash ident for poly variants
- #410 Fix parsing of arrow type with objects in constructor declaration args
- #404 fix printing of Osig_module in outcome printer
- #402 Implement printing of `Otyp_module` in outcome printer

# 9.1

- Remove depercated APIs Js.Re.exec, Js.Re.test, Node.Fs.on
- #5014 #5063 #5027 the new ReScript CLI interface
  Thew new CLI is self explainatory:

```
rescript -h
Available flags
-v, -version  display version number
-h, -help     display help
Subcommands:
    build
    clean
    format
    convert
    help
Run rescript subcommand -h for more details,
For example:
    rescript build -h
    rescript format -h
```

- #5025 in place format support, this is subsumed into `rescript format` subcommand
- #5060 #5055
  Add formatting support for stdin/sdout
- #5053 #5050 clean up structural object semantics
- #5037
  Allows coercion from nullary types to int/string.
  This applies to collections types too
- #5029
  int polyvar is compiled into int.
  `#0` is the same as 0 except it is structually typed as `#0`
- #5023 generate interface file in rescript syntax by default
- #5021 makes int64 runtime payload small for just comparison
- #5019, #5017, #5016, #5015, #5010 improve error message
- #5008 don't trigger a rebuild if mjs file changes, fix an infinite loop in watch mode
- #5005 not depending on Format for Arg module, smaller size
- #4985 fix the schema of bsb on `dev` property
- #4967 #4986, #4984, #4971, #4972, #4969 Breaking changes
  Remove ocaml style classes while structural objects and structural typings are simplified. Js.t is no longer needed. If user does not know
  what ocaml style class is, this should not affect them.

# 9.0.2

- #4990 Fix an optimization bug introduced in 9.0

- #4982 pattern match over modules

Provide user with a sugar to pattern match over modules:

```res
let {length, cons} = module(List)
```

More discussions can be found [here](https://forum.rescript-lang.org/t/introducing-an-extension-to-make-pattern-match-works-on-modules/1196)

# 9.0

- #4933 update syntax bf6561bb5d84
  syntax changes listed [here](https://github.com/rescript-lang/syntax/blob/master/CHANGELOG.md#90)
- #4934 generate `@pure` annotations to help esbuild remove more dead code

- #4932 #4931 turn flow syntax checking from a error into warning 103, so it can be turned off as below

```res
@@config({
  flags: ["-w", "-103"],
})

%%raw(`
if (import.meta.hot){
  console.log('es6')
}
`)
```

The rationale is that flow could be not standard compilant so we need provide a work around, here
`import.meta` is something new in Ecmascript

- #4926 #4928
  _internal_ changes, move jscomp/syntax to jscomp/frontend to avoid conflicts

- #4924 #4927 better code generated for pattern match.
  Take advantage of the JS runtime, some predicates can be simplified

- #4920 #4925 support external-stdlib config

```
"external-stdlib" : "@rescript/std"
```

- #4922 #4923 \*breaking changes" Allow embed records in structural js objects

- #4908 #4919 #4917 #4916 #4914 #4913 #4910
  Get rid of camlp4 as a dev dependency, introduce an optimized visitor pattern
  generator, better performance, no object usage and less dependency thanks to wasm

- #4911 Relax uninterpretable attributes from error to warn to make ppx_deriving happy

- #4905 _internal_ add `Js_exn.anyToExnInternal`

- #4903 porting to open BSD/adJ

- #4902 for stdlib es6 artifacts ship .mjs instead of .js, so that
  on the user side, if they config es6 with .mjs, it will work out of box

- #4900 #4986 `'` in string literals does not need to be escaped

- #4893 _internal_ simplify numbers in JS IR

- #4892 #4891 _internal_ simplify boxed int operations

- #4890 clean up constant in lambda IR, fix a subtle bug when do constant folding

- #4888 #4881 support external in private block

- #4882 #4884 #4887 remove nativeint, not allow literlas like `3n`

- #4873 #4875 #4876 better code generation for pattern match

- #4870 fix typo in uncurried error message

- #4867 _internal_ clean up bsb_helper

# 8.4.2

- #4864 #4865
  Not install dev directory for pinned dependencies
- #4863
  for a package, only cmi/cmj artifact changes will trigger a rebuild

# 8.4.1

- Syntax submodule upgrades from 7f5c968 to 7cc70c9
- #4856 #4858
  Improve code generation for pattern match:
  Input:

  ```res
  type t =
    | A
    | B
    | C
    | D (int )
    | E (int)

  let f = x => {
    switch x {
        | A => 0
        | B => 1
        | C => 2
        | D (x) => x
        | E (x) => x + 1
    }
  }
  ```

  Output was:

  ```js
    function f(x) {
      if (typeof x !== "number") {
        if (x.TAG) {
        return x._0 + 1 | 0;
      } else {
        return x._0;
      }

      switch (x) {
        case /* A */0 :
          return 0;
        case /* B */1 :
          return 1;
        case /* C */2 :
          return 2;
    }
  }
  ```

  Now:

  ```js
  function f(x) {
    if (typeof x !== "number") {
      if (x.TAG === /* D */ 0) {
        return x._0;
      } else {
        return (x._0 + 1) | 0;
      }
    }
    switch (x) {
      case /* A */ 0:
        return 0;
      case /* B */ 1:
        return 1;
      case /* C */ 2:
        return 2;
    }
  }
  ```

- #4855 _internal changes_
  changes to compiler-libs will trigger a rebuild of the compiler, this allows us to
  see how changes of compiler-libs affect bsc.exe quickly

- #4850 replace ocp-ocamlres with a lightweight nodejs script, get rid of such dev dependency

- #4854 #4848 #4847 #4844 #4836 #4826 #4824

  Pinned packages support and `-make-world` respect changes of dependencies

- #4840 #4841 more robust handling of removing stale output

- #4831 use relative paths in the command line
  It will be expanded to absolute path right after the compiler see the path,
  such changes work better with the underlying ninja build engine, and should perform slightly better

- #4828 no need pass -o for compiling, inferred directly (with namespace support too)

- #4827 _internal_ the dev version of bsc now behave roughly the same as the released version

- #4825 fix a typo in the warning `%@string` -> `@string`

- #4823 introduce a new warning 109: toplevel expression is expected to have type unit
  It is turned on as warn-error by default. This warning is introduced to avoid partial application errors in a curried language

- #4822 more robust hanlding of : ignore warnings and warn-error when bsb is building dependencies

# 8.3.3

This is a bug release for 8.3.\*

- #4817 _internal_ add an option RES_SKIP_STDLIB_CHECK so that
  for a true monorepo, it does not need follow `node_modules` layout
- #4807 #4815 remove unused code in refmt parser _a lot_ (around 50_000 loc)
  on darwin, the binary size is dropped fom 9.69M to 8.48M
- #4808 add back basic-reason theme to avoid breakage for existing docs
- #4806 Fix broken ocaml build with gcc 10
- #4804 restore back-wards compatibility with `build statement` in generated ninja files
- #4803 fix the bsb build schema location in the error message
- #4802 proper error message when bsconfig.json is missing
- #4801 add a sanity check for name field in bsconfig.json to match real package name
- #4810 #4784 regressions for weird indentation in warning output

# 8.3.1

This is a minor bug fix release for 8.3.0

- capture warnings when rebuild without enforce warn-as-error
- #4716 internal, make ninja a submodule in dev process
- #4722 better dataflow for cases like `let {a;b} as obj = ...`
- no need call `caml_enter_blocking_section` for single threaded compiler
- #4739 fix the interaction of exotic filenames like `[id]` with the build system.

# 8.3

- #4694, #4712 improving/customizing the underlying ninja build system, better performance

- #4681, #4710 creating persistent lib/bs.compiler.log per each build for editor diagnostics

- #4688, #4707 better error message

- - #4702 remove nativeint module which is not meaningful on js platform

- #4701 support both `bs.val` and `val` attributes, in the future to recommend the shorter ones

- #4693 Fix the compiler runtime issue, always flush err_formatter when at_exit

- #4687, #4689, #4691 allow user to customize js file extension in bsconfig.json (checkout the schema )

- #4685, #4624, #4690 allow more character set in filenames to make rescript play better with react native and next.js

- #4684 fix the raise of Sys.is_directory, make bsb works better with Emacs temp files

- #4679 better error message for nonrec GADT

- #4671, #4678 better strategies to remove stale output for the build system

- #4676 (internal) add Config.syntax_kind so that some changes in super_errors can be made upstream

- #4650, #4656, #4657, #4662 always warn-as-error while not degrading user expereince (with the help of build system)

- #4661 (internal) not depending on upstream compenv module

- #4639, #4642 refined static analysis to generate better code

- #4636, #4641 es6 default import support

- #4638 clean up the confusing error message over uncurry label

- #4637 remove unneeded mention of BuckleScript in uncurried message

- #4623 better data flow inference for common pattern: `let {a,b,c} = ...`

- #4622 add html element & observer phantom types

- #4618 fix combination of bs.obj with bs.as so that bs.as can carry more kinds of playload

- #4613 (internal) pass down @inlined attribute from upstream. (the info is passed down, how to make use of it is not done yet)

- #4609 Lift the restriction that user can only define a type with less than 256 constructors

- #4606, #3961 (internal) use is_a_functor from upstream instead of guessing

- #4605 (experimental) take `@@inline` attribute into consideration for functions

- #4604 enhance Random module

- #4600, #4599 fix missing bounds checking for Bytes.set

- #4597 fix Js.Array and Js.Array2 the wrong return type for `from` method

- #4513 better error message when interface/implementation mismatches (done in commit db485f1)

# 8.2

- `bsc -fmt myFile` now changed to `bsc -format myFile`

- #4573, #4565, #4559, #4558, #4556, #4554, #4553, #4550 introudce string literal types

- #4580 #4581, #4582, #4463, #4583 relax bs.as to allow object literals instead of json, so FFI below is allowed:

  ```ocaml
  external fff0 : int -> int -> (_[@bs.as {json|[undefined,undefined]|json}]) -> int = "say"
  [@@bs.val]

  let testUndefined () =
    fff0 1 2
  ```

- #4570 refine purity analysis so that object literals in raw will be considered pure

- #4548 #4555 fix ghost locaption in empty array

- #4540 optimize code generation for recursive modules
- #4530 internal -color option default to always

- #4569 emit a warning for use of `` ( [ `a| `b] [@bs.string])  `` since it is no longer needed
- #4531 better generated js code for belt
- #4526 add `bsc -fmt file` option, format into the new syntax
- #4495 enable newish es syntax in raw

- #4491, #4492, #4493 fix a bug when printing a single object literal as statement, optimize this case into a nop

- #4482, #4480 disable user to redefine `unit`, `true`, `false`
- #4474 #4465 [reactjs] add support for ref argument inside of React.forwardRef type applciations
- #4473 adding an experimental new syntax
- #4470 tweak error message for not found record fields/constructors

* bug fixes

- #4572, #4585 fix a corner case for ffi to allow such bindings:
  ```ocaml
  external get : _ -> _ -> _ = "" [@@bs.get_index]
  ```
- #4589 fix building failure on freebsd
- #4524, #4519 fix an inlining bug
- #4505 #4502, fix bad error message in bsb -bla

* internal

- #4497 #4507, #4516 compiler performance improvement

# 8.0

- Code generation

* #4308,#4309, #4397 #4403 #4404 #4409 variant as objects
  ```
  A (0,1)
  ```
  now is
  ```js
  { TAG : /*A*/0, _0 : 0, _1:1 }
  ```
* #4399 remove magics in Belt.List to prepare new data representations
* #4405 polyvar as objects
  ```
  A 1
  ```
  now is
  ```js
  {HASH:MAGIC_NUMBER, VAL:1}
  ```
* #4331,#4332 #4337,#4339, #4338, #4337 Encoding exception as dictionary, add stacktrace support
* #4322, #4325,#4326, #4364, #4383, #4371 lazy values as objects, make `caml_update_dummy` generalized
* #4456, #4458 optimize String.make
* #4447, #4442 improve arity inference over raw named function expression
* #4413 changed internal encoding of Some ((Some .. None)), not relying on physiclal equivalence, friendlier to serialization
* #4379 make bs.config take effect ASAP, however, it can not happen befor parsing.
  This meangs, it won't have effect over flags like `-bs-D` when it happens in lexing.
* #4426, #4428 apply bs.inline to float literals
* #4378 apply bs.inline to int64, proper error for not supported types
* #4425 optimize `bs.as "0"` to allow users to turn record representation into array when needed
* #4407, #4423 Fix compatiblity layer between debug mode and none-debug mode
  - For exmaple, `A (1,2)` are equal for code generated either in debug or non-debug mode
* #4422 remove Unix module from stdlib
* #4421 special encode list as `{hd : v0, tl : ...}`
* #4420 remove legacy jsx v2

* #4390 less parens for `bs.as` json literals
* #4245, #4385 breaking changes: enable strict-sequence, strict-formats by default
* #4304, #4293 better code generated for string interpolation

- Fix

* #4451, #4454 fix imprecise locations over pipe
* #4442 fix gentypeconfig.language parsing
* #4430 when cleaning generated files, use `langauge` from `gentypeconfig`
* #4324 fix react-hooks theme name field

- Libs

* #4443 provide a best effort generic seralization mechanism
* #4427 better error message for non-existing module in `sources[n].public`
* #4414, #4419 better error message for cases like below
  ```
  Error: This expression should not be a function, the expected type is
  (int bounce -> 'a bounce [@bs])
  ```
* #4416 fix typo (unrecognized primitive -> unrecognized primitive)
* #4408 [playground] fix jsoo_refmt_main, remove load_modules (uneeded)
* #4395 fix jsoo_refmt_main, delete playground folder
* #4394 repl.js: add dev mode
* #4393 Playground: bring back load_modules API
* #4389 React JSX ppx: better error message for missing labels
* #4388 [jsx] fix unused pattern warnings
* #4380 [jsx] remove bs.config handling in jsx ppx, use bs.config.flags instead
* #4376 remove Math.imul polyfill, inline Math.imul
* #4370 remove deprecated support for `fun%raw`
* #3845, #4367 fix `output too many parens for callback`
* #4359 [jsx] rais error if creating react.component with unnamed argument
* #4364 remove customised formatter for exceptions
* #4358 change reasonreact version for templates
* #4351 force binding location on the actual make binding

- Internal tools/refactoring

* #4460 bspack is a stand alone file not relying on c stubs
* #4459 bsb customized command line parsing, prettier output over `bsb -h`
* #4455 simplify bsb_helper command line parsing
* #4458 clean up lexing runtime, stay close to lexing.c
* #4441 remove unused Obj.set_tag
* #4438 tweak post-processing after linking, better constant substitution
* #4429 #4431 #4435 minor breaking changes
  - more compatct encoding of .bsbuild
  - flatten dev gropus
  - for files in dev directory they can refer each other
* #4402 move `caml_set_oo_id` into `caml_oo` module
* #4392 remove unused return_exp in J.ml ast
* #4387 fix a build bug when no mli provided, add reason-react for testing
* #4366, #4373 update polymoprhic comparison not relying for lazy values
* #4372 vendor jsoo byte code, build playground on the fly
* #4354 `bstracing -all` can handle multiple build sessions

# 7.3.2

- #4315 synup super_errors for better uncurry error message
- #4335 fix js_date.setUTCTime
- #4343 fix regex syntax checking for empty or comment string
- #4351 precie binding location for reasonreact jsx

# 7.3

- #4235 #4237 #4241 #4244 #4240 generalized uncurry work
- #4255 #4258 #3953 code generation: compiling unit to `undefined`
- #4288 code generation: improve module alias code generation
- #4287 code generation: meaningful names for pattern match
- #4286 code generation: better code generation for loops
- #4224 #4262 code generation: eleminate intermediate variables when inlining
- #4198 #4228 remove some long deprecated APIs, Js.Math.pow_int
- #4257 docs: add docs about Belt.Id.comparable
- #4256 tweaks to super error message
- #4284 regression fix: better dumping cmi files to avoid scary names
- #4285 #4268 turn off warning 20 by default (which produces false alarm)
- #4283 tweak react-hooks template
- #4270 #4273 deriving abstract free in belt, belt no longer relies on such extension
- #4272 code generation: better handling of option unpacking
- #4269 not rely on `npm link` for bsb templates
- #4266 #4265 fix belt.MutableMap
- #4259 consistent warning docs in `bsc -warn-help`
- #4251 remove String.prototype.polyfill
- #4250 adding `-unboxed-types` option (where @unboxed attribute may not be needed)
- #4217 make compiler int64 encoding agnostic

# 7.2

- #4211 #4210 optimize int64 performance, Int64.to_string (10x faster), Int64.neg etc
- #4209 add a space after "acquire lock" in bsb error handling
- #4208 #4206 let%private support
  ```ocaml
  let %private  x = 3
  ```
  `x` will not be exported
  ```ocaml
  module N = struct
    let %private x = 3
  end
  ```
  `x` will not be exported by N
- #4196 fix printing indexed operators
- #4177 #4180 support `[@@@bs.config {flags = [| ".." |] }]` per file level to allow file level special flags

- #4158 #4157 #4166 #4168 loading stdlib from memory, no postinstall needed
- #4152 support copyright style comments preserved in JS
  ```
  [%%raw "//copyright ]
  ```
  copyright will be preserved in output js
- #4191 #4189 add a flag -bs-unsafe-empty-array for easy transition (regain polymorphism for empty array), this is a temporary flag which will be removed eventually

- #4190 (internal) remove bsdep which is not used
- #4188 better encoding around internals for performance and size
- #4155 fix React PPX regressions from 7.1.0 which caused a type error when writing recursive components.
- #4185 remove stale tasks.json in bsb themes for vscode, leave it for users to keep it up to date
- #4159 #4161 #4182 improve the startup time, reducing both the size of cmi and cmj
- #4179 (internal) remove bsppx, use "bsc.exe -as-ppx" for editor tooling
- #4171 add a warning for using `fun%raw`, use `[%raw]` directly
- #4169 An escape hatch for function level comments
- #4164 #4162 #4165 make code generation platform agnostic (not depending on printf either)
- #4164 add Node.Buffer.toStringWithEncoding
- #4150 Grab the hostname from window.location when conntecting to websocket for react-hooks theme
- #4143 better compilation of optional arguments
- #4142 fix yarn start command
- #4140 docs: update README in basic reason template

# 7.1.0

(it was 7.0.2 but bumped into 7.1.0 due to a breaking change introduced in 7.0.2)

- #4131 support `bstracing -C`

# 7.0.2

- #4117 Upgrade to Reason 3.6.0 @ 8f71db0
- #4097 introduce a js parser for syntax checking inside raw.

  We can now tell whether the code inside raw is a function or not and the arity of raw function, so

  ```ocaml
  let f = [%raw{|function(x){return x}|}]
  ```

  ```ocaml
  let f = fun%raw x -> {|x|}
  ```

  will be treated the same, to make FFI simpler, the special form `fun%raw` will be discouraged.

- #4090 #4087 fix the unsoundess issue of Js.Array.push
  now the empty array `[||]` won't have a polymorophic type, it will have a concrete type.
  This is a bug fix but also a breaking change
- #4038 Duplicated package warning for symlinked folders
- #41112 #4111 #4067 #4101 provide websocket error better error message and better docs

- #4108 fix warning concat in some edge cases (bsb)
- #4100 make node process exit return 'a instead of unit
- #4098 restore encoding int64 using a tuple for compatibility reasons

- #4114 fix SPA mode watcher path in react-hooks template

- #4199 Change ReactJS PPX to avoid modifying locations of existing code (better integration with editors)
- #4122 toplevel [@@@warning "+101"] works for our own warnings (apart from OCaml ones)

  `bsc -warn-help` listed several of our own warnings

  ```
  101 BuckleScript warning: Unused bs attributes
  102 BuckleScript warning: polymorphic comparison introduced (maybe unsafe)
  103 BuckleScript warning: about fragile FFI definitions
  104 BuckleScript warning: bs.deriving warning with customized message
  105 BuckleScript warning: the external name is inferred from val name is unsafe from refactoring when changing value name
  106 BuckleScript warning: Unimplemented primitive used:
  107 BuckleScript warning: Integer literal exceeds the range of representable integers of type int
  108 BuckleScript warning: Uninterpreted delimiters (for unicode)
  ```

- #4060 #4057 add unboxed type support

- #4078, #4069 better code generated for cases like `match x with true -> ..| false -> ..`
- #4075, #4065 allow emoji in folder name
- #4074 allow defining a custom hostname for websocket
- #4064 fix shake_compile prefix & code param order
- #4053 use setImmediate for rebuilding to fix watch mode for some specific editors
- #4050 support pipe first poly variant
- #4049 Add support for custom underscored namespace
- #4018 #4020 #4028 #4031 #4037 #4048 #4042 #4041 #4040 improve compiler performance (optimize hash base data structure)
- #4039 upgrade refmt (various bug fixes)
- #4006 #4029 fix misleading error message
- #4025 #4026 fix corner case of code gen for empty object literal
- #4024 Playground: update repl.js and docs to support jsoo 3.5.1

# 7.0.1

- #4009 #4011 fix ocaml type checking bug (cherry pick)
- #4000 #4010 add react-starter theme
- #4005 fix windows installing issues

# 7.0.0

- #4003 not doing ast invariant checking, leave it to us (faster compilation)
- #4002 upgrade ocamldoc in 4.06, fix document build
- #4001 tweak error message
- #3999 #3987 fix ppx reactjs regression keep attributes on object fields
- #3998 #3996 less strict check for duplication in record labels
- #3996 #3969 fix refmt upgrade regressions
- #3982 bs.as for record support (language level feature)
- #3989 #3993 check renamed label is unique when using bs.as
- #3985 more precise runtime information passed down from upstream, fix a corner case of compiling ocaml class
- #3986 more precise runtime information passed down from upstream, add module alias comments in generated code
- #3991 #3980 fix a corner case when printing js object in statement position
- #3977 #3978 not relying on ref internal for the runtime
- #3976 add bs js playground reason support
- #3974 bsb tweak react hooks template README
- #3971 docs about format of lib/bs/.bsbuild
- #3967 #3973 fix recursive value initialization
- #3972 upgrade repl.js to 4.06.1
- #3890 Fix typo in readme
- #3898 #3900 #3911 #3913 #3915 #3925 #3928 #3929 #3932 #3936 #3934 OCaml record as Js object
- #3945 sync refmt 3.5.3
- #3916 add large ocaml object test
- #3935 #3931 partial fix for recursive values inside recursive modules
- #3917 #3926 speicalize all ref handling (prepare for js object interaction)
- #3918 use folders from esy ocaml for snapshots
- #3920 remove size field which is never used
- #3921 add queue_402 for testing recursive values
- #3912 add -bs-noloc opton for easy debugging (when using -dparsetree -dtypedtree)
- #3927 more tests for records
- #3901 internal rewrite float_of_bits to not rely on int64 representation
- #3903 Fix invalid json in hooks template
- #3905 Fix int64 test specification
- #3906 remove optimizations relying on int64 internals which is fragile when changing into bigint
- #3907 remove some transformations in printer
- #3893 specialize code generation for Sys.os_type better code for stdlib
- #3899 add missing optimization `let _ = xx in yy`

- #3878 add Belt.Option.forEach
- #3941 remove null_to_undefined since type is specialized
- #3943 fix SPA mode regression for hooks template
- #3944 #3956 add spacing to variant formatter
- #3950 fix react-hooks watcher websocket support
- #3954 alias result type using stdlib `result`
- #3955 update ¨CONTRIBUTING file
- #3959 internal, remove alias_table which is not needed
- #3960 add test case for functor coercion
- #3962 #3960 set env var `BSB_PROJECT_ROOT` for bsb
- #3965 better inline heruistics
- #3966 #3897 improve module coercion code gen in strict subtyping
  Deprecations
- #3889 remove deprecated light names in bs.deriving abstract

# 5.2.1 (2019/10/16)

Fixes

- #3884 (not using temp file when creating cmt for ocaml 4.06 only)
- #3877, #3881 Pattern match bug over list of integers
- #3875, #3879 regression introduced in 5.2.0 over pattern match optimization
- #3865 consistent name mangling when compiling modules into object
- #3852, #3870 for module with all module aliases and no interface file, always make it pure (treat it the same as namespace file)
- #3874 internal bug fix for ocaml cmpiler
  Codegen
- #3880 optimize pattern match for (string|int) option
- #3866 update react-hooks template
- #3843 mitigate windows anti-virius issue

# 5.2.0 (2019/09/23)

Features

- #3803 Add a -install flag for mono-repository improvement for parallel compilation
- #3790 #3802 #3799 #3792 #3836 Compile locla modules to objects and clean up
- #3836 initial support of esy
- #3780 Better code generation for if branches
- #3799 Improve code gen, better code equality for block
- #3778 #3770 Improve pattern match compilation against the outer-most staticfail
- #3764 better code gen for lazy evaluation
- #3822 allow `f##"Content-Type"` for uncommon property name
- #3810 annoate constructor names in pattern match compilation
  Fixes
- #3809 Escape question mark and ampersand to special chars
- #3805 #3796 Fix stale builds (module alias + namespace interaction)
- #3777 More friendly error message for invalid package name
- #3794 Calling genType from bsc instead from the patched ocaml compiler
- #3784 avoid trailing white space in case branch
- #3781 #3783 quote package path properly
- #3793 pass bs-version to genType
- #3674 installation from master works out of box
- #3823 fix reason language server

Docs

- #3795 Fix docs for stringifyAny
- #3788 Rename getUnasfe to getUnsafe
- #3830 fix isSortedExample
- #3829 fix mapWithDefault example
- #3828 fix getExn example
- #3827 fix partition example
- #3826 simplify truncateToLengthUnsafe example

# 5.1.0 (2019/08/15)

Features

- #3731 #3734 #3724 #3714 enable bsc for reason, so that for one file, `bsc hi.re` works
- #3671 add tool `bstracing` to visualize the building process
- #3730 #3738 Code gen: simplify `return undefined` as `return`
- #3713 support ppx with arguments (extended the schema)
- #3708 #3701 respect NODE_PATH when resolving node modules

Fixes

- #3699 Exit code from bsb in watch mode should be 0 instead of 2
- #3692, #3693 fix "cyclic dependencies error is swallowed"
- #3530, #3690 best effort support for shared library support
- #3683, #3678 Docs: fix example in Belt.Array
- #3657, #3669 Fix "For dependencies with namespace, the namespace file is always rebuilt"
- #3666, #3668 Fix "Ninja fails to compile on alpine linux "
- #3667, #3664 Fix "Warning number does not concat properly in some cases"
- #3662, #3515 Fix "bsb doesn't work with non-Unicode characters in the file path "
- #3653, #3519 Fix "[@react.component] vs .rei " in 4.06 branch
- #3655 Improve OCaml version file error
- #3652 Fix pnpm install (again)
- #3651 Fix "React PPX: Show warning 26 on unused props with default value"
  Internal
- #3711 not inlining self recursive functions
- #3740 enable backtrace by default for compiler in dev mode
- #3705 dump package path in .sourcedirs.json for troubleshooting
- #3698 better data format for .bsdeps
- #3680, #3684, #3677, #3675, #3672 better encoding for .bsbuild
- #3673 strip the binary by default on \*nix platform
- #3658 #3545 fix a bunch of edge cases with dev build
- #3643 Fix nasty out of bound error in string/bytes access

# 5.0.6

Fixes

- #3648, #3647, #3645 make sure bsppx.exe (used by editor tools/Merlin, Reason Language service) behaves consistently with bsc.exe

- #3643 fix a hidden out of bounds bug

- #3642 pass down ninja internal flags in combination of `bsb -make-world`, for example `bsb -make-world -- -d explain`

- #3641 fix pnpm install
- #3635 fix debug mode runtime crash
- #3633 fix bs dev dependency issue

# 5.0.5

Fixes

- #3615 pruning stale build artifacts in bsb, more robust to file changes (moving files around, renaming)

- #3609, #3914 Fix a fatal error in code generation
- #3598, #3595 Fix code generation when toplevel binding is partial match (edge case)
- #3588 Fix double quote -ppx argument on windows
- #3577 fix webpack file serving for direct route access
- #3574, #3566 Fix code generation when some built in module names are reused
- #3572, #3570 fix infinite loop in bsb -w (edge case)

- #3558, #3557 fix missing Js.MapperRt module (playground js)
- #3555, #3546 bs.deriving `accessors` add support for GADT
- #3553, #3549 Fix code generation for leading zero float (edge case)
- #3474 fix bad error message when bsconfig `dev` and `non-dev` overlap

- #3532 add missing docs for `Js.error` and `Js.trace`
- #3536 fixing nesting `|.` issue
- #3519 avoid `'a array` manifested in external generated signature which causes inconsistent signatures. The concrete issue is that when adding `.rei` file for `[@react.component]` it triggers not match type error
- #3534 correct commands for building vendor OCaml from ocaml.tar.gz
- `*` enforce the rule that a module has to contain `.ml` or `.re` file, interface only file is not supported

Features

- #3600 allow user to polyfill missing c stubs
- #3613, #3612 add a warning number 105 (on by default) for cases as below

```ocaml
external f : int -> int = "" [@@bs.val]
```

Such ffi declaration is fragile to refactoring when changing names of `f`

- #3587, #3571, #3568 simplify debugger mode, `debugger.chrome` is not needed to turn on debug mode

Internals

- #3556, #3554 allow test reason files directly
- #3594, #3586, #3580, #3575 upgrade ninja to a customized more performant internal version

# 5.0.4

Features

- #3523, #3516 Fusing react-jsx ppx as a flag

Docs

- #3522 add BS_VSCODE variable docs

Fixes

- #3540, #3482 remove unsupported items in the bsconfig.json schema
- #3539, #3474 fix bad error message when a repo has same name for two modules
- #3538, #3532 update docs
- #3536, #3537 fix nesting (|.) ppx issues
- #3519, #3535 fix external declarations that can not be generalized (uncovered by react jsx ppx v3)
- #3534 fix commands building from ocaml.tar.gz
- #3527, #3525, #3504, #3500 playground upgrade
- #3518, #3507, #3517 not emit warnings for dependencies
- #3515 fix on binding renameSync
- #3508 tweak error message for syntax error
- #3506 sync location and optional fixes for new jsx ppx
- #3501, #3505 fix inconsistency between Js.String and Js.String2
- #3502, #3503 fix pipe syntax on qualified opens
- #3492, #3499 fix code gen in external when apply bs.uncurry to (unit -> ..)
- #3496, #3495 fix 'bs.module isn't being resolved relatively correctly'

# 5.0.1

Features

- #3479 add a theme named react-hooks for the new ppx
- #3476 add bs.inline support for literals (int, string, bool) so that it gets a stronger guarantee for inlining
- #3473 upstream reason@3c6a9ca98
- #3470,#3466 ract jsx ppx

Fixes

- #3455 fix polymorphic comparison and equality for js date
- #3465 fix brutal console.clear
- #3468 add BS_VSCODE to disable -super-errors, which works better with vscode problem matcher

# 5.0.0

Features

- #3418 sync up with refmt 681c491ba760cdf3b49f92297c3dab1703682808
- #3395, #3417 better gentype support (gentype.import)
- #3412,#3416 Warning against usage of `string_of_float`
- #3414, #3415, #2893 allow usage of ` a |. M.(f a b)`
- #3403 first class bs.variadic support
- #3402 in watch mode, clear the screen upon rebuilding
- #3397 add ignored-dirs support in bsconfig.json
- #3377, #3376 add Linux prebuilt support for official release
- #3372 add Belt.Array.getIndexBy
- #3357, add `-bs-cmi-only` flag support to bsc so that no js emitted
- #3356, #3354 add gentypeconfig support in bsconfig.json
- #3352 fix minor mistake in Js.Dict.values doc
- #3329 Allow namespace in bsconfig.json to be customized
- #3334 Add Belt.Array.getBy
- #3204, #3208 add bs.deriving {light} support to allow short names
  Fixes
- #3413, #2893 deprecate Js.Array.join
- #3407, #3408 rebuild when ppx binary changes
- #3406, #3399 fix the interaction between external and relative paths
- #3393 deprecate Node.Fs.Watch.on in favor of Node.Fs.Watch.on\_
- #3315 depercate Js.Re.test, Js.Re.exec in favor of Js.Re.test*, Js.Re.exec*
- #3386, #3387 fix a codegen in with bs.raw
- #3386 make it more forgiving when interact with Js functions with arity 0
- #3381 remove golang as a dev dependency

* #3388 (breaking) Fix Js.Re.(splitbyReAtMost, splitByRe) binding

- #3332 remove `-bs-gen-tds` from docs in favor of gentype

# 4.0.17

Features

- #3229 true seperate compilation, incredible perf for incremental build

Fixes

- #3226, #3223 absolute path generated in recursive module path and `assert false`
- #3220 ppx-flags & scoped packages
- #3214 shadowing of js Promise constructor
- #3213 Allow build to be re-entrant to deal with yarn issues

# 4.0.10

Fixes

- upstream a bug fix for refmt
- Fix installation issues

# 4.0.8

Features

- Support OCaml 4.06 under a config

* #3146 support `#if 1` and `#if 0` in the built-in conditional compilation language
* #3159 Add Node.Buffer.concat
* #3181 sync in refmt 9fcbbca
* #3185 better performance in compilation, not reading runtime cmj files when not needed

Code gen

- #3134 Better arity infer when using first class module as function
- #3169 allow _ in bs.raw so that `fun%raw a _ -> ` works
- #3170, #3171 better code gen for bs.raw
- #2967 bs.variadic attribute (bs.splice still works)
  Fixes
- #3154 Fix binding `Js.Dict.get`
- #3132 Fix `int_of_string` semantics in an edge case
- #3142 Fix the combination of bs.as and unicode
- #3177 Webpack dev server mode
- #3180 clean up .gen.js/.gen.tsx for gentype

Docs

- #3133 Tweak Belt docs
- #3136 Fix typo in react and react-lite tempaltes
- #3161 improve perf of some functions in String module

# 4.0.7

Features

- #3072 Add List.filter/WithIndex and List.keep/WithIndex

Fix

- #3084,#3083 optimization triggers exception
- #3085 Wrong optimizer
- #3105 A corner case of optional encoding

Code gen

- - #3073, #3079, #3080 no arity tweaking. Function with unit as argument will have arity one
- #3078 better codegen for switch
- #3088 better codegen for if statement

# 4.0.6

## ReasonML synced 76b27

Fixes

- #3064 upgrade `webpack-cli` to fix broken `npm run webpack`
- #3054, #3502 fix some potential bugs in codegen
- #3047 handle null values correctly in the devtools custom formatter
- #3036 fix #3018 about dom in playground
- #3017 _important_ fix #3010 nodejs browser loader evaluated code twice

Features

- #3051,#3039 add List.keepWithIndex, reduceWithIndex
- #3046 add Js.Global.setTimeOutFloat and setIntervalFloat

Docs

- #3603 add documentation to Belt.Result
- #3031 fix typo in Belt.Option.flatMap example

# 4.0.4

Fixes

- #3001 fix regressios in refmt
- #2986 #2973 #2974 fix bsb websocket exit error
- #2983 #2988 determinsic behavior
  when NINJA_ANSI_FORCED=0 no color
  when NINJA_ANSI_FORCED=1 yes color

# 4.0.3

Fixes

- #2956 clean re.js for genFlow proj
- #2970 remove one obsolte error
- #2970 address one regression from refmt

# 4.0.2

Fixes

- #2963 fix ppx-flags quoting issue

Features

- #2951 sync up with reason
- #2964 customize ninja to make output less verbose
  Add NINJA_ANSI_FORCE env variable support so that third party tools running bsb can still preserve colors
- #2960 add tea theme support
- #2959 less verbose bsb output
- #2958 make `bsb -init` more forgiving

# 4.0.1

Fixes:

- #2949 fix optional regression
- #2946 fix react-lite theme on Linux

# 4.0.0

Fixes:

- #2832 fix compiler crash
- #2837 `toFixed`, `toExponential` too strict
- #2841 fix some inconsistency betweeen debug mode and release mode
- #2865 fix reload latency issue in react-lite theme
- #2864 fix parallel build random failure
- #2874 consistency check for global bsb and local bsb
- #2914 Fix bug on Windows where path has colon in command line arg
- #2919 fix return value of `Js.Date.toJSON`
- #2921 bs.deriving label -> labelGet, the `label` accessor is deprecated
- #2924 rename Js.Nullable.test -> Js.Nullable.isNullable
- #2923 fix ghost location in error message
- #2931 fix a codegen bug in optimization pattern match

Features:

- #2280 prettier output in debug mode (chrome custom formatter)
- #2823 add build-success hook

```
bsb -make-world -w -build-success 'your_script'
```

- #2856 provide websocket intergration with bsb
- #2858 add react-lite theme hot module reloading without webpack
- #2873 add Belt.Array.sliceToEnd
- #2825 Add Belt.Array.partition
- #2882, #2885, #2886, #2889, #2890,#2894, #2896, #2897,#2898, #2900
  #2901, #2905, #2907, #2908, #2909, #2912, #2913
  unbox optional and code optimization based on type kinds

- #2910 fix optional inline regression, better codegen for optional equality
- #2904 fix Js.Date.parse binding
- #2899 Add Dom.htmlFormElement and Dom.htmlInputElement types
- #2910 Improve package not found message

- #2916 optimize value based optional
- #2918 adapt polymoprhic comparison for the new optional representation
- #2917 remove trailing `return undefined`
- #2935 comments in codegen for `ref` generation
- #2863 optimize away unused blocks

# 3.1.4

Fixes:

- Put back the deprecated `Js.to_bool` and `Js.Boolean.*` for a little bit longer to avoid breackage in userland. These functions are all deprecated and don't do anythinng anymore, since we compile `bool` to `Js.boolean` directly.

# 3.1.0

Features:

- #2809, #2806 Sync up with latest reason
- #2805, allow `x |. Some `
- #2797, #2771 `-bs-g`
- #2793 more bindings to Js.Console
- #2621 add Belt.Result module
- #2760 add Belt.Array.unzip

Perf:

- #2808 better code gen for if then else
- #2804 make HashSet.String size smaller

Fixes:

- #2812, compatibility with Node 10
- #2789, fix Weak.length
- #2790, fix Belt.Set performance issue
- #2786, fix polymorphic compare on nullables
- #2781, improve location info on bs.deriving abstract
- #2776, lift the function limitation on bs.deriving abstract
- #2752, fix binding Buffer.toString

# 3.0.0

Features:

- #2740, #2726 Generalized safe/cleaner embedding raw function (https://rescript-lang.org/docs/manual/latest/embed-raw-javascript)

- #2687, #2665, #2663 bs.deriving abstract type, a powerful way for idiomatic JS and FFI

- #2696, #2742, #2706, #2711, compile OCaml boolean as JS boolean
  Breaking change to your code path relying on `Obj.magic` and `bs.raw`

- #2741 add Node.Buffer.fromStringWithEncoding
- #2737 add Js.Json.stringifyWithSpace
- #2728 add console.error and console.trace
- #2666 add List.sort to belt
- #2664 pipe syntax support tuple
  `obj |. method a b ` and `obj |. (m1 , m2)`

Perf:

- #2676 beter optimizations for tuple allocation

Docs:

- #2730, #2729, #2733, #2722, #2701, #2699 More docs to Belt

Fixes:

- #2657 more intuitive polymorphic comparison with objects
- #2686 playground unicode
- #2720, #2719, #2718, error message enhancment
- #2731 not inlining function contains `raw`
- #2672 Fix ci
- #2652 fix Buffer name mangling on Node
- #2642 weird indentation in generated code

# 2.2.3

Features:

- #2646,#2622 Adding Belt.Option
- #2342, #2624 (|.) pipe syntax for t first convention
- #2589 Expose Id.MakeComparable functor
- #2587 Added production ready settings for react theme
- - remove refmt syntax version 2

Performances:

- #2438 using concrete predicates for integer comparison
- #2584 better handling of if then else common sub expression

Fixes:

- #2303 defining or using a module named "Block" causes runtime errors
- #2616,#2612,#2554 better error message
- #2352 return value of assignment expression
- #2413 no break generated after return statement in some code branches
- #2633 [@bs.string] in FFI
- #2608 short-circuiting of && fails due to extraction of variable
- #2559 fix Bytes.create semantics
- #2638, bsb -w on windows freez
- #2448, js_int.ml not installed on windows

# 2.2.2

Features:

- Upgrade with latest reason syntax (native unucurry support etc)
- #2531 add missing functions in Js.Nullable fromoption/toOption
- #2527 Belt.List.shuffle

Fixes:

- #2503 bs.string and bs.obj interaction
- #2549, #2548, $2548, #2542, #2541 improve error message

# 2.2.0

Features:

- A beta release for the new stdlib called Belt
- #2436, #2381, #2377, #2353 bs.deriving abstract support

Performances:

- #2452 specialized comparison with Js.null, Js.undefined, Js.boolean
- #2412, provide specialized primitives for comparison with null/undefined
- #2361, better optimization for temporary tuple
  Fixes:
- #2451 better error message when arity mismatch for reason syntax
- #2399, turn partial application warnings to error in react template
- #2465 build on FreeBSD
- #2450 ignore bsb.lock
- #2356 ship build-schema.json
- #2489, #2464 capitalize names in combination of '/'
- #2459 subdirs:true by default for templates
- #2428, fix trailing space on react-jsx
- #2401, stop tab-aligning imports for smaller diff
- #2383, drop bs.deriving attribute after post-processing

# 2.1.0

Features:

- #2282, #2280,#2272,#2271,#2270,#2262,#2260,#2255,#2253
  Automatically derive js converter between ocaml and Js values
- #2238, #2225, #2221
  Make the compiler relocatable
  prebuilt compiler (this release for Mac/Win)
- #2276 update reason syntax@d0d18
- #2229 improve error message with regard to `@bs`
- #2266, add Js_global.(encode|decode)URI(Component) bindings
- #2220 make watcher mode in linux accept ninja progress animation
- #2163 better hints for binding module name
- #2187, #2186, #2179 add two warning numbers 101, 102 for polymorhic comparisons
  and unused bs attributes

Performance:

- #2269 type specialized comparison also applied to nullable polymorphic variants
- #2208 type specialized comparison allpied to nullable variants
- #2213 refine caml_obj_dump into caml_array_dup better array initialization code

Fixes:

- #2316 Pattern match with exception case and a single catch-all pattern is optimized incorrectly
- #2318 no absname in Match_failure
- #2250 #1285, fix code gen for object oriented code
- #2278, #2274 fix fatal errors regression and syntactice fatal errors(-werror A) don't stop building
- #2259 fix fatal errors don't stop generating cmj file
- #1972 bsb -init does not rely on `npm link` on \*nix platform
- #2207 nop rebuild to work around yarn bug
- #2226 kill bsb -w when stdin is closed
- #2184 bsb should exclude -I empty dirs

# 2.0

Features

- update reason3 syntax

# 1.10.3

Features:

- #2112, introduced a key `suffix`, so that user can
  choose `suffix : ".bs.js"`
- #2138, in combination of `.bs.js` suffix and `in-source` build,
  bsb is able to remove stale build artifact
- #2091 bsc xx.cmi will print xx.mli so users can generate
  mli in the beginning. `bsc -output-re xx.cmi` will print
  it in reason syntax
- #2096, clorized ninja build output

- #2120 better error message in the location of `{json||json}`
- #2123 avoid namespace leaking in types
- #2130 make Sys module not break React Native bindings
- #2159, #2165 enhance user expereince of bsb (less verbose, status bar when failed)
- #2134, allow people to make customized playground via a plugin

Fixes:

- #2157, fix unnecessary rebuilding when adding files with namespace option on
- #2145, fix bsb unnecessary rebuild issues
- #2150, fix an edge case of comparison between cyclic value
- #2140 tweak invalid npm package error message
- #2080, #2094 bsb -w can detect multiple processes running
  so no race condition
- #2097 default warning with "-30"
- #2101 fix bs.splice error message
- #2102 fix reason printer bug
- #2089 more logs when ocaml fails to build
- e16cbd03c64eb2b7e99570abdc29f5799778835f fix a binding of `Js.Re.matches`

# 1.9.3

Features:

- #2049, add a dedicated `warning` field, so that it is easy to override, enable `warn-error` and customize it.
- React JSX PPX V3 is in. This allows a custom component's `children` to be of any type. When the child's a single non-JSX item, it's not wrapped in an array anymore.
- #2016, add a flag `bsb -v` to tell the version number
- 64ea144746f998955f69d8eb4ec2b0179ce2d5b4 add Js.Typed_array subarray API
- #2030, error message: better unbound value message
- #2041, add a flag `bsb -verbose`, by default it is less noisy
- #2047, make bsb error message more professional
- #2048, turn `-bs-super-error` by default for reason files

Deprecations:

- React JSX PPX V1 has been removed, and the bsconfig `"react-jsx": true` is removed too (use `2` or `3`). JSX only accept a version number
- #1666, remove deprecated API

Fixes:

- #2029, error message: fix display line and column
- #2033, #2040 error message: trim output when too many lines
- #2042, better react error message
- #2053, better error message when file name is non-existent
- #2066, add a missing escaped char ':'
- #2063, add Js.Float for windows, remove deprecated Js.Float API
- #2070, fix -warn-error interaction with -bs-super-error

# 1.9.2

Fixes:

- #1943, Wrong name mangling for properties "\_50"
- #1029, tree shaking in playground
- #1946, Fix invalid JS output
- #1965, more JS modules exported in playground
- #1559, add a comment when no js output produced
- #1989, fix a bug for exit inlining
- #2002, make default exports work with transpiled babel ES6 import
- A bunch of improvements for better error message by Cheng Lou and Cristiano Calcagno

Features:

- #1944, bspack support -main-export
- #1990, better optimizations for pattern match compilation
- #1991, Accept `bs.deriving accessors` applies to `bs.config` as well for single field
- #2001, improve global module compilation
- #2006, `"subdirs": true` will traverse the directory recursively
- #1964, for `Capital_file.ml` generate `Capital_file.js` instead of `capital_file.js`

Deprecations:

- #1968, remove support for Google module system

# 1.9.1 (Recovery 1.9.0)

Fixes

- #1933 hyphen directory name fixes

# 1.9.0

Features:

- Namespace support in the build system
- #1839, #1653, allow in-source build in package-specs , allow single package-spec element in package-specs
- #1802 introduce [@bs.unwrap] for polymorphic variant as external argument
- Improve error message via -bs-super-errors
- Reason syntax error message for .re/.rei files
- #1908 two APIs for Js.Re
- #1905, #1906, simplify the workflow of handling null or undefined (via nullable)
  Optimizations:
- #1918, better code gen for pattern match
- #1865, Add Js.logN

Fixes

- #1925, fix missing js modules in playground
- #1893, fix Js.Array.append (Js.Vector.append)

# 1.8.2

Features:

- #1798 make `default` the same semantics as ES6 exports
- #1785 upgrade playground
- #1758 generator support
- #1826 add `bsb -where` support so that bsb.exe can be located and cached in a more robust way

Optimizations:

- #1796, #1793 improve submodule arity inference
- #1810 don't rebuild ninja if binary already exists in bin folder

Fixes:

- #1811 add relative PPX paths to .merlin correctly
- #1822, fix an optimization bug

Internal:

- add a tool cmjdump.exe

# 1.8.1

Fixes:

- #1762, discard effectful unused code
- #1760, div by zero effect analysis

# 1.8.0

Fixes:

- #1573, don't include `-bs` flags in `.merlin`
- #1716, fix wrong optimization of recursive values
- #1728, bad inlining
- #1409, make sure when optional is None, bs.obj will not introduce such label
- #1737, same as #1409
- #1746, a corner case when mixing recursive value and functions, should make markup.ml work
- #1749, fix nested if, code block discarded issue

# 1.7.5

Fixes:

- #1676, `bsb -w` will always build regardless of filetype when fs.watch doesn't send a filename
- #1655, fix #1653 Js.Promise.all[n] interfaces
- #1658, fix typeof = "null" issue
- #1656, bs.get/set/get_index/set_index respects bs.ignore
- #1654, `bsb -init` fails if package or current dir has space (parent dir can have spaces)
- #1678, bs.get{null;undefined} in object type
- #1692, fix invalid js syntax output
- #1701, fix tailcall handling interaction with exception handler
- #1666, fix misuse of GADT API

Features:

- #1648, exposed `bsc` in the npm environment
- #1647, special handling `bsb -init .` to reuse current directory
- #1667, fix an optimization bug
- #1698, fix exit code incorrectly aggregated issue
- #1666, add Js.Json.classify and Js.Types.classify
- #1705, add DOM storage API
- #1672, sync up with new reason
- #1696, provide reason-react template

# 1.7.4

Internal:

- #1583, add -U -D support for bspack

Features:

- #1630, add modules Option, Result, List, and Vector into Js namespace, update docs

- #1613, allow bs.scope with bs.send/bs.send.pipe/bs.set/bs.get/bs.set_index/bs.get_index
- #1604, add the functions `entries`, `values`, `fromList`, `fromArray` and `map` to `Js.Dict`

- #1632, bsb themes support

Fixes:

- #1581, more error checking
- #1633, fix missing installations
- #1581, more error checking %identity

# 1.7.3

Fixes:

- #1556, fix duplicated requires of runtime (report by Cheng Lou)
- #1568, internal compiler error

Features:

- #1564: scoped values in FF, see `bs.scope` in the Manual

# 1.3.2

Features:

- Significantly improve bsb experience

## 1.2.1 + dev

Features:

- #861, add `-bs-assume-no-mli` and `-bs-no-implicit-include` for deterministic build
- #851, add -bs-D -bs-list-conditionals flags
- add `-bs-syntax-only`
- #854, add `-bs-binary-ast`

# 1.1.2

Fixes:

- #831, bug fix with opam issues

Features:

- Provide `bspp.exe` for the official compiler

# 1.1.1

Features:

- #822, add `bsdep.exe`
- #820, conditional compilation support
- #793, relax syntactic restrictions for all extension point so that `bs.obj`, `obj`, `bs.raw`, `raw`, etc. will both work. Note that all attributes will still be qualified
- #793, support `bs.splice` in `bs.new`
- #798, complete `bs.splice` support and documentation

# 1.0.3

Incompatible changes (to better support Windows):

- `bsc`, `bspack` and `bsppx` are renamed into `bsc.exe`, `bspack.exe` and `bsppx.exe`
- No symlink from .bin any more.

  **Old symlinks**:

  ```sh
  tmp > ls -al node_modules/.bin/
  total 96
  drwxr-xr-x  14 hzhang295  staff  476 Sep 20 17:26 .
  drwxr-xr-x   4 hzhang295  staff  136 Sep 20 17:27 ..
  lrwxr-xr-x   1 hzhang295  staff   22 Sep 20 17:26 bsc -> ../bs-platform/bin/bsc
  lrwxr-xr-x   1 hzhang295  staff   25 Sep 20 17:26 bspack -> ../bs-platform/bin/bspack
  lrwxr-xr-x   1 hzhang295  staff   24 Sep 20 17:26 bsppx -> ../bs-platform/bin/bsppx
  ```

  Now these symlinks are removed. You have to refer to `bs-platform/bin/bsc.exe`.

Features:

- #787, add an option `-bs-no-warn-unused-bs-attribute`

# 1.0.2

Fixes:

- #743, Fix Bytes.blit when `src == dst`

Features:

- #783, by default, `bsc.exe` will warn when it detect some OCaml data types are passed from/to external FFI
- #784, add an option `-bs-eval`

# 1.0.1

Fixes:

- #718, Enforce `#=` always return unit for better error messages

Features:

- FFI
  - #694, support fields and mutable fields in JS object creation and private method
  - #686, introduce phantom arguments (`bs.ignore`) for ad-hoc polymorphism

# 1.0.0

Initial release<|MERGE_RESOLUTION|>--- conflicted
+++ resolved
@@ -12,14 +12,11 @@
 
 # 11.0.0-beta.1 (Unreleased)
 
-<<<<<<< HEAD
-#### :nail_care: Polish
-
-- Removed duplicate Super_error implementation in syntax https://github.com/rescript-lang/rescript-compiler/pull/6246
-=======
 #### :rocket: Main New Feature
 - Make uncurried mode opt-out: by default, every project is now in uncurried mode, unless `"uncurried": false` is specified in the project config. https://github.com/rescript-lang/rescript-compiler/pull/6249
->>>>>>> 382988a8
+
+#### :nail_care: Polish
+- Removed duplicate Super_error implementation in syntax https://github.com/rescript-lang/rescript-compiler/pull/6246
 
 # 11.0.0-alpha.6
 
