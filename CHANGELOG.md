--- conflicted
+++ resolved
@@ -10,7 +10,6 @@
 > - :house: [Internal]
 > - :nail_care: [Polish]
 
-<<<<<<< HEAD
 # 12.0.0-alpha.1 (Unreleased)
 
 #### :boom: Breaking Change
@@ -27,7 +26,7 @@
 #### :nail_care: Polish
 
 - Make the `--help` arg be prioritized in the CLI, so correctly prints help message and skip other commands. https://github.com/rescript-lang/rescript-compiler/pull/6667
-=======
+
 # 11.1.0-rc.5
 
 #### :bug: Bug Fix
@@ -48,7 +47,6 @@
 
 - Omit `undefined` in external function calls for trailing optional arguments when not supplied. https://github.com/rescript-lang/rescript-compiler/pull/6653
 - Make pattern match suggestions to be easier to copy-paste. https://github.com/rescript-lang/rescript-compiler/pull/6656
->>>>>>> e6309c75
 
 # 11.1.0-rc.3
 
