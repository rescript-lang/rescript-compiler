--- conflicted
+++ resolved
@@ -1559,14 +1559,7 @@
   ["reason_syntax_util.ml", "reason_syntax_util.cppo.ml", ""],
   ["reason_syntax_util.mli", "reason_syntax_util.cppo.mli", ""],
 ])}
-<<<<<<< HEAD
-build ../${
-=======
-${cppoList("syntax", [
-  ["reactjs_jsx_ppx_v3.ml", "reactjs_jsx_ppx.cppo.ml", ""],
-])}
 o ../${
->>>>>>> f1a65819
     process.platform
   }/refmt.exe: link  ${refmtMainPath}/refmt_main3.mli ${refmtMainPath}/refmt_main3.ml
     libs = ocamlcommon.cmxa
