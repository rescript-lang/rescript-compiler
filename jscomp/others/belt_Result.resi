/* Copyright (C) 2017 Authors of ReScript
 *
 * This program is free software: you can redistribute it and/or modify
 * it under the terms of the GNU Lesser General Public License as published by
 * the Free Software Foundation, either version 3 of the License, or
 * (at your option) any later version.
 *
 * In addition to the permissions granted to you by the LGPL, you may combine
 * or link a "work that uses the Library" with a publicly distributed version
 * of this file to produce a combined library or application, then distribute
 * that combined work under the terms of your choosing, with no requirement
 * to comply with the obligations normally placed on you by section 4 of the
 * LGPL version 3 (or the corresponding section of a later version of the LGPL
 * should you choose to use a later version).
 *
 * This program is distributed in the hope that it will be useful,
 * but WITHOUT ANY WARRANTY; without even the implied warranty of
 * MERCHANTABILITY or FITNESS FOR A PARTICULAR PURPOSE.  See the
 * GNU Lesser General Public License for more details.
 *
 * You should have received a copy of the GNU Lesser General Public License
 * along with this program; if not, write to the Free Software
 * Foundation, Inc., 59 Temple Place - Suite 330, Boston, MA 02111-1307, USA. */

/***
Result types are really useful to describe the result of a certain operation
without relying on exceptions or `option` types.

This module gives you useful utilities to create and combine `Result` data.
*/

<<<<<<< HEAD
/**
The type `Result.t(result, err)` describes a variant of two states:
`Ok(someResult)` represents a successful operation, whereby
``Error(someError)` signals an erronous operation.

In this concrete example, we are defining our own `Result` type to reflect an HTTP like
query operation:

## Examples

```rescript
type responseError = NotAvailable | NotFound
type queryResult = t<string, responseError>

let failQueryUser = (username: string): queryResult => {
  Error(NotAvailable)
}
```
*/
type t<'a, 'b> =
  | Ok('a)
  | Error('b)
=======
type t<'a, 'b> = result<'a, 'b>
>>>>>>> 8e1be108

/**
`getExn(res)`: when `res` is `Ok(n)`, returns `n` when `res` is `Error(m)`, raise an exception

## Examples

```rescript
Belt.Result.getExn(Belt.Result.Ok(42)) == 42

Belt.Result.getExn(Belt.Result.Error("Invalid data")) /* raises exception */
```
*/
let getExn: t<'a, 'b> => 'a

let mapWithDefaultU: (t<'a, 'c>, 'b, (. 'a) => 'b) => 'b
/**
`mapWithDefault(res, default, f)`: When res is `Ok(n)`, returns `f(n)`,
otherwise `default`.

## Examples

```rescript
let ok = Belt.Result.Ok(42)
Belt.Result.mapWithDefault(ok, 0, (x) => x / 2) == 21

let error = Belt.Result.Error("Invalid data")
Belt.Result.mapWithDefault(error, 0, (x) => x / 2) == 0
```
*/
let mapWithDefault: (t<'a, 'c>, 'b, 'a => 'b) => 'b

let mapU: (t<'a, 'c>, (. 'a) => 'b) => t<'b, 'c>
/**
`map(res, f)`: When res is `Ok(n)`, returns `Ok(f(n))`. Otherwise returns res
unchanged. Function `f` takes a value of the same type as `n` and returns an
ordinary value.

## Examples

```rescript
let f = (x) => sqrt(Belt.Int.toFloat(x))

Belt.Result.map(Ok(64), f) == Ok(8.0)

Belt.Result.map(Error("Invalid data"), f) == Error("Invalid data")
```
*/
let map: (t<'a, 'c>, 'a => 'b) => t<'b, 'c>

let flatMapU: (t<'a, 'c>, (. 'a) => t<'b, 'c>) => t<'b, 'c>
/**
`flatMap(res, f)`: When res is `Ok(n)`, returns `f(n)`. Otherwise, returns res
unchanged. Function `f` takes a value of the same type as `n` and returns a
`Belt.Result`.

## Examples

```rescript
let recip = (x) =>
  if (x !== 0.0) {
    Belt.Result.Ok(1.0 /. x)
  } else {
    Belt.Result.Error("Divide by zero")
  }

Belt.Result.flatMap(Ok(2.0), recip) == Ok(0.5)

Belt.Result.flatMap(Ok(0.0), recip) == Error("Divide by zero")

Belt.Result.flatMap(Error("Already bad"), recip) == Error("Already bad")
```
*/
let flatMap: (t<'a, 'c>, 'a => t<'b, 'c>) => t<'b, 'c>

/**
`getWithDefault(res, defaultValue)`: If `res` is `Ok(n)`, returns `n`,
otherwise `default`

## Examples

```rescript
Belt.Result.getWithDefault(Ok(42), 0) == 42

Belt.Result.getWithDefault(Error("Invalid Data"), 0) == 0
```
*/
let getWithDefault: (t<'a, 'b>, 'a) => 'a

/**
`isOk(res)`: Returns `true` if `res` is of the form `Ok(n)`, `false` if it is
the `Error(e)` variant.
*/
let isOk: t<'a, 'b> => bool

/**
`isError(res)`: Returns `true` if `res` is of the form `Error(e)`, `false` if
it is the `Ok(n)` variant.
*/
let isError: t<'a, 'b> => bool

let eqU: (t<'a, 'c>, t<'b, 'd>, (. 'a, 'b) => bool) => bool
/**
`eq(res1, res2, f)`: Determine if two `Belt.Result` variables are equal with
respect to an equality function. If `res1` and `res2` are of the form `Ok(n)`
and `Ok(m)`, return the result of `f(n, m)`. If one of `res1` and `res2` are of
the form `Error(e)`, return false If both `res1` and `res2` are of the form
`Error(e)`, return true

## Examples

```rescript
let good1 = Belt.Result.Ok(42)

let good2 = Belt.Result.Ok(32)

let bad1 = Belt.Result.Error("invalid")

let bad2 = Belt.Result.Error("really invalid")

let mod10equal = (a, b) => mod(a, 10) === mod(b, 10)

Belt.Result.eq(good1, good2, mod10equal) == true

Belt.Result.eq(good1, bad1, mod10equal) == false

Belt.Result.eq(bad2, good2, mod10equal) == false

Belt.Result.eq(bad1, bad2, mod10equal) == true
```
*/
let eq: (t<'a, 'c>, t<'b, 'd>, ('a, 'b) => bool) => bool

let cmpU: (t<'a, 'c>, t<'b, 'd>, (. 'a, 'b) => int) => int
/**
`cmp(res1, res2, f)`: Compare two `Belt.Result` variables with respect to a
comparison function. The comparison function returns -1 if the first variable
is "less than" the second, 0 if the two variables are equal, and 1 if the first
is "greater than" the second.

If `res1` and `res2` are of the form `Ok(n)` and `Ok(m)`, return the result of
`f(n, m)`. If `res1` is of the form `Error(e)` and `res2` of the form `Ok(n)`,
return -1 (nothing is less than something) If `res1` is of the form `Ok(n)` and
`res2` of the form `Error(e)`, return 1 (something is greater than nothing) If
both `res1` and `res2` are of the form `Error(e)`, return 0 (equal)

## Examples

```rescript
let good1 = Belt.Result.Ok(59)

let good2 = Belt.Result.Ok(37)

let bad1 = Belt.Result.Error("invalid")

let bad2 = Belt.Result.Error("really invalid")

let mod10cmp = (a, b) => Pervasives.compare(mod(a, 10), mod(b, 10))

Belt.Result.cmp(Ok(39), Ok(57), mod10cmp) == 1

Belt.Result.cmp(Ok(57), Ok(39), mod10cmp) == (-1)

Belt.Result.cmp(Ok(39), Error("y"), mod10cmp) == 1

Belt.Result.cmp(Error("x"), Ok(57), mod10cmp) == (-1)

Belt.Result.cmp(Error("x"), Error("y"), mod10cmp) == 0
```
*/
let cmp: (t<'a, 'c>, t<'b, 'd>, ('a, 'b) => int) => int<|MERGE_RESOLUTION|>--- conflicted
+++ resolved
@@ -29,32 +29,7 @@
 This module gives you useful utilities to create and combine `Result` data.
 */
 
-<<<<<<< HEAD
-/**
-The type `Result.t(result, err)` describes a variant of two states:
-`Ok(someResult)` represents a successful operation, whereby
-``Error(someError)` signals an erronous operation.
-
-In this concrete example, we are defining our own `Result` type to reflect an HTTP like
-query operation:
-
-## Examples
-
-```rescript
-type responseError = NotAvailable | NotFound
-type queryResult = t<string, responseError>
-
-let failQueryUser = (username: string): queryResult => {
-  Error(NotAvailable)
-}
-```
-*/
-type t<'a, 'b> =
-  | Ok('a)
-  | Error('b)
-=======
 type t<'a, 'b> = result<'a, 'b>
->>>>>>> 8e1be108
 
 /**
 `getExn(res)`: when `res` is `Ok(n)`, returns `n` when `res` is `Error(m)`, raise an exception
