--- conflicted
+++ resolved
@@ -72,11 +72,9 @@
 	gpr_904_test gpr_858_unit2_test inner_unused \
 	set_gen bal_tree string_set string_set_test \
 	math_test bal_set_mini gpr_974_test test_cpp\
-<<<<<<< HEAD
-	method_string_name
-=======
+	method_string_name\
 	global_module_alias_test
->>>>>>> 195391b3
+
 
 
 
