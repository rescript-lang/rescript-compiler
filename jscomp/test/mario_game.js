--- conflicted
+++ resolved
@@ -1121,13 +1121,8 @@
   var exit = 0;
   switch (typ) {
     case 0 : 
-<<<<<<< HEAD
         obj.kill = true;
-        return undefined;
-=======
-        obj[/* kill */8] = true;
         return ;
->>>>>>> 445e91a2
     case 1 : 
         var match = make$2(undefined, obj.dir, /* SEnemy */Block.__(1, [/* GKoopaShell */3]), context, /* tuple */[
               obj.pos.x,
