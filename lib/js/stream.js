'use strict';

var List = require("./list.js");
var Block = require("./block.js");
var Curry = require("./curry.js");
var Caml_bytes = require("./caml_bytes.js");
var Pervasives = require("./pervasives.js");
var Caml_option = require("./caml_option.js");
var Caml_string = require("./caml_string.js");
var Caml_exceptions = require("./caml_exceptions.js");
var CamlinternalLazy = require("./camlinternalLazy.js");
var Caml_builtin_exceptions = require("./caml_builtin_exceptions.js");

var Failure = Caml_exceptions.create("Stream.Failure");

var $$Error = Caml_exceptions.create("Stream.Error");

function count(param) {
  return param.count;
}

function fill_buff(b) {
  b.len = Pervasives.input(b.ic, b.buff, 0, b.buff.length);
  b.ind = 0;
  return /* () */0;
}

function get_data(count, _d) {
  while(true) {
    var d = _d;
    if (typeof d === "number") {
      return d;
    } else {
      switch (d.tag | 0) {
        case 0 : 
            return d;
        case 1 : 
            var d2 = d[1];
            var match = get_data(count, d[0]);
            if (typeof match === "number") {
              _d = d2;
              continue ;
            } else if (match.tag) {
              throw [
                    Caml_builtin_exceptions.assert_failure,
                    /* tuple */[
                      "stream.ml",
                      62,
                      12
                    ]
                  ];
            } else {
              return /* Scons */Block.__(0, [
                        match[0],
                        /* Sapp */Block.__(1, [
                            match[1],
                            d2
                          ])
                      ]);
            }
        case 2 : 
            var f = d[0];
            var tag = f.tag | 0;
            _d = tag === 250 ? f[0] : (
                tag === 246 ? CamlinternalLazy.force_lazy_block(f) : f
              );
            continue ;
        case 3 : 
            var g = d[0];
            var match$1 = g.curr;
            if (match$1 !== undefined) {
              var match$2 = Caml_option.valFromOption(match$1);
              if (match$2 !== undefined) {
                g.curr = undefined;
                return /* Scons */Block.__(0, [
                          Caml_option.valFromOption(match$2),
                          d
                        ]);
              } else {
                return /* Sempty */0;
              }
            } else {
              var match$3 = Curry._1(g.func, count);
              if (match$3 !== undefined) {
                return /* Scons */Block.__(0, [
                          Caml_option.valFromOption(match$3),
                          d
                        ]);
              } else {
                g.curr = Caml_option.some(undefined);
                return /* Sempty */0;
              }
            }
        case 4 : 
            var b = d[0];
            if (b.ind >= b.len) {
              fill_buff(b);
            }
            if (b.len === 0) {
              return /* Sempty */0;
            } else {
              var r = b.buff[b.ind];
              b.ind = b.ind + 1 | 0;
              return /* Scons */Block.__(0, [
                        r,
                        d
                      ]);
            }
        
      }
    }
  };
}

function peek(s) {
  while(true) {
    var match = s.data;
    if (typeof match === "number") {
      return ;
    } else {
      switch (match.tag | 0) {
        case 0 : 
            return Caml_option.some(match[0]);
        case 1 : 
            var d = get_data(s.count, s.data);
            if (typeof d === "number") {
              return ;
            } else if (d.tag) {
              throw [
                    Caml_builtin_exceptions.assert_failure,
                    /* tuple */[
                      "stream.ml",
                      91,
                      12
                    ]
                  ];
            } else {
              s.data = d;
              return Caml_option.some(d[0]);
            }
        case 2 : 
            var f = match[0];
            var tag = f.tag | 0;
            s.data = tag === 250 ? f[0] : (
                tag === 246 ? CamlinternalLazy.force_lazy_block(f) : f
              );
            continue ;
        case 3 : 
            var g = match[0];
            var match$1 = g.curr;
            if (match$1 !== undefined) {
              return Caml_option.valFromOption(match$1);
            } else {
              var x = Curry._1(g.func, s.count);
              g.curr = Caml_option.some(x);
              return x;
            }
        case 4 : 
            var b = match[0];
            if (b.ind >= b.len) {
              fill_buff(b);
            }
<<<<<<< HEAD
            if (b.len === 0) {
              s.data = /* Sempty */0;
              return undefined;
=======
            if (b[/* len */2] === 0) {
              s[1] = /* Sempty */0;
              return ;
>>>>>>> 445e91a2
            } else {
              return Caml_option.some(b.buff[b.ind]);
            }
        
      }
    }
  };
}

function junk(s) {
  while(true) {
    var match = s.data;
    var exit = 0;
    if (typeof match === "number") {
      exit = 1;
    } else {
      switch (match.tag | 0) {
        case 0 : 
            s.count = s.count + 1 | 0;
            s.data = match[1];
            return /* () */0;
        case 3 : 
            var g = match[0];
            var match$1 = g.curr;
            if (match$1 !== undefined) {
              s.count = s.count + 1 | 0;
              g.curr = undefined;
              return /* () */0;
            } else {
              exit = 1;
            }
            break;
        case 4 : 
            var b = match[0];
            s.count = s.count + 1 | 0;
            b.ind = b.ind + 1 | 0;
            return /* () */0;
        default:
          exit = 1;
      }
    }
    if (exit === 1) {
      var match$2 = peek(s);
      if (match$2 !== undefined) {
        continue ;
      } else {
        return /* () */0;
      }
    }
    
  };
}

function nget(n, s) {
  if (n <= 0) {
    return /* tuple */[
            /* [] */0,
            s.data,
            0
          ];
  } else {
    var match = peek(s);
    if (match !== undefined) {
      var a = Caml_option.valFromOption(match);
      junk(s);
      var match$1 = nget(n - 1 | 0, s);
      return /* tuple */[
              /* :: */[
                a,
                match$1[0]
              ],
              /* Scons */Block.__(0, [
                  a,
                  match$1[1]
                ]),
              match$1[2] + 1 | 0
            ];
    } else {
      return /* tuple */[
              /* [] */0,
              s.data,
              0
            ];
    }
  }
}

function npeek(n, s) {
  var match = nget(n, s);
  s.count = s.count - match[2] | 0;
  s.data = match[1];
  return match[0];
}

function next(s) {
  var match = peek(s);
  if (match !== undefined) {
    junk(s);
    return Caml_option.valFromOption(match);
  } else {
    throw Failure;
  }
}

function empty(s) {
  var match = peek(s);
  if (match !== undefined) {
    throw Failure;
  } else {
    return /* () */0;
  }
}

function iter(f, strm) {
  var _param = /* () */0;
  while(true) {
    var match = peek(strm);
    if (match !== undefined) {
      junk(strm);
      Curry._1(f, Caml_option.valFromOption(match));
      _param = /* () */0;
      continue ;
    } else {
      return /* () */0;
    }
  };
}

function from(f) {
  return /* record */{
          count: 0,
          data: /* Sgen */Block.__(3, [/* record */{
                curr: undefined,
                func: f
              }])
        };
}

function of_list(l) {
  return /* record */{
          count: 0,
          data: List.fold_right((function (x, l) {
                  return /* Scons */Block.__(0, [
                            x,
                            l
                          ]);
                }), l, /* Sempty */0)
        };
}

function of_string(s) {
  var count = /* record */[/* contents */0];
  return from((function (param) {
                var c = count[0];
                if (c < s.length) {
                  count[0] = count[0] + 1 | 0;
                  return Caml_string.get(s, c);
                }
                
              }));
}

function of_bytes(s) {
  var count = /* record */[/* contents */0];
  return from((function (param) {
                var c = count[0];
                if (c < s.length) {
                  count[0] = count[0] + 1 | 0;
                  return Caml_bytes.get(s, c);
                }
                
              }));
}

function of_channel(ic) {
  return /* record */{
          count: 0,
          data: /* Sbuffio */Block.__(4, [/* record */{
                ic: ic,
                buff: Caml_bytes.caml_create_bytes(4096),
                len: 0,
                ind: 0
              }])
        };
}

function iapp(i, s) {
  return /* record */{
          count: 0,
          data: /* Sapp */Block.__(1, [
              i.data,
              s.data
            ])
        };
}

function icons(i, s) {
  return /* record */{
          count: 0,
          data: /* Scons */Block.__(0, [
              i,
              s.data
            ])
        };
}

function ising(i) {
  return /* record */{
          count: 0,
          data: /* Scons */Block.__(0, [
              i,
              /* Sempty */0
            ])
        };
}

function lapp(f, s) {
  return /* record */{
          count: 0,
          data: /* Slazy */Block.__(2, [Block.__(246, [(function (param) {
                      return /* Sapp */Block.__(1, [
                                Curry._1(f, /* () */0).data,
                                s.data
                              ]);
                    })])])
        };
}

function lcons(f, s) {
  return /* record */{
          count: 0,
          data: /* Slazy */Block.__(2, [Block.__(246, [(function (param) {
                      return /* Scons */Block.__(0, [
                                Curry._1(f, /* () */0),
                                s.data
                              ]);
                    })])])
        };
}

function lsing(f) {
  return /* record */{
          count: 0,
          data: /* Slazy */Block.__(2, [Block.__(246, [(function (param) {
                      return /* Scons */Block.__(0, [
                                Curry._1(f, /* () */0),
                                /* Sempty */0
                              ]);
                    })])])
        };
}

function slazy(f) {
  return /* record */{
          count: 0,
          data: /* Slazy */Block.__(2, [Block.__(246, [(function (param) {
                      return Curry._1(f, /* () */0).data;
                    })])])
        };
}

function dump_data(f, param) {
  if (typeof param === "number") {
    return Pervasives.print_string("Sempty");
  } else {
    switch (param.tag | 0) {
      case 0 : 
          Pervasives.print_string("Scons (");
          Curry._1(f, param[0]);
          Pervasives.print_string(", ");
          dump_data(f, param[1]);
          return Pervasives.print_string(")");
      case 1 : 
          Pervasives.print_string("Sapp (");
          dump_data(f, param[0]);
          Pervasives.print_string(", ");
          dump_data(f, param[1]);
          return Pervasives.print_string(")");
      case 2 : 
          return Pervasives.print_string("Slazy");
      case 3 : 
          return Pervasives.print_string("Sgen");
      case 4 : 
          return Pervasives.print_string("Sbuffio");
      
    }
  }
}

function dump(f, s) {
  Pervasives.print_string("{count = ");
  Pervasives.print_int(s.count);
  Pervasives.print_string("; data = ");
  dump_data(f, s.data);
  Pervasives.print_string("}");
  return Pervasives.print_newline(/* () */0);
}

var sempty = /* record */{
  count: 0,
  data: /* Sempty */0
};

exports.Failure = Failure;
exports.$$Error = $$Error;
exports.from = from;
exports.of_list = of_list;
exports.of_string = of_string;
exports.of_bytes = of_bytes;
exports.of_channel = of_channel;
exports.iter = iter;
exports.next = next;
exports.empty = empty;
exports.peek = peek;
exports.junk = junk;
exports.count = count;
exports.npeek = npeek;
exports.iapp = iapp;
exports.icons = icons;
exports.ising = ising;
exports.lapp = lapp;
exports.lcons = lcons;
exports.lsing = lsing;
exports.sempty = sempty;
exports.slazy = slazy;
exports.dump = dump;
/* No side effect */<|MERGE_RESOLUTION|>--- conflicted
+++ resolved
@@ -160,15 +160,9 @@
             if (b.ind >= b.len) {
               fill_buff(b);
             }
-<<<<<<< HEAD
             if (b.len === 0) {
               s.data = /* Sempty */0;
-              return undefined;
-=======
-            if (b[/* len */2] === 0) {
-              s[1] = /* Sempty */0;
               return ;
->>>>>>> 445e91a2
             } else {
               return Caml_option.some(b.buff[b.ind]);
             }
