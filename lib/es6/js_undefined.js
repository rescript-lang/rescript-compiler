

import * as Js_exn from "./js_exn.js";
import * as Caml_option from "./caml_option.js";

function test(x) {
  return x === undefined;
}

function testAny(x) {
  return x === undefined;
}

function getExn(f) {
  if (f !== undefined) {
    return f;
  }
<<<<<<< HEAD
  throw new Error("Failure", {
        cause: {
          RE_EXN_ID: "Failure",
          _1: "Js.Undefined.getExn"
        }
      });
=======
  throw new Error(new Error("Js.Undefined.getExn").RE_EXN_ID, {
    cause: new Error("Js.Undefined.getExn")
  });
>>>>>>> 60779507
}

function bind(x, f) {
  if (x !== undefined) {
    return f(x);
  }
  
}

function iter(x, f) {
  if (x !== undefined) {
    return f(x);
  }
  
}

function fromOption(x) {
  if (x !== undefined) {
    return Caml_option.valFromOption(x);
  }
  
}

let from_opt = fromOption;

export {
  test,
  testAny,
  getExn,
  bind,
  iter,
  fromOption,
  from_opt,
}
/* Js_exn Not a pure module */<|MERGE_RESOLUTION|>--- conflicted
+++ resolved
@@ -15,18 +15,9 @@
   if (f !== undefined) {
     return f;
   }
-<<<<<<< HEAD
-  throw new Error("Failure", {
-        cause: {
-          RE_EXN_ID: "Failure",
-          _1: "Js.Undefined.getExn"
-        }
-      });
-=======
   throw new Error(new Error("Js.Undefined.getExn").RE_EXN_ID, {
     cause: new Error("Js.Undefined.getExn")
   });
->>>>>>> 60779507
 }
 
 function bind(x, f) {
