let defaultPrintWidth = 100

let print (flavor : [`res | `refmt of string]) ~input =
  let isInterface =
    let len = String.length input in
    len > 0 && String.unsafe_get input (len - 1) = 'i'
  in
  match flavor with
  | `res ->
    if isInterface then
      let parseResult =
        Napkin_driver.parsingEngine.parseInterface ~forPrinter:true ~filename:input
      in
<<<<<<< HEAD
      if parseResult.invalid then
=======
      if not parseResult.invalid then
        Napkin_printer.printInterface
          ~width:defaultPrintWidth
          parseResult.parsetree
          parseResult.comments
      else
>>>>>>> aaba9264
        let msg =
          let style = Napkin_diagnostics.parseReportStyle "" in
          Napkin_diagnostics.stringOfReport ~style parseResult.diagnostics parseResult.source
        in
        raise (Location.Error (Location.error msg))
      else
        Napkin_printer.printInterface
          ~width:defaultPrintWidth
          (* ~filename:parseResult.filename *)
          ~comments:parseResult.comments
          parseResult.parsetree
    else
      let parseResult =
        Napkin_driver.parsingEngine.parseImplementation ~forPrinter:true ~filename:input
      in
<<<<<<< HEAD
      if parseResult.invalid then
=======
      if not parseResult.invalid then
        Napkin_printer.printImplementation
          ~width:defaultPrintWidth
          parseResult.parsetree
          parseResult.comments
      else
>>>>>>> aaba9264
        let msg =
          let style = Napkin_diagnostics.parseReportStyle "" in
          Napkin_diagnostics.stringOfReport ~style parseResult.diagnostics parseResult.source
        in
        raise (Location.Error (Location.error msg))
<<<<<<< HEAD
      else
        Napkin_printer.printImplementation
          ~width:defaultPrintWidth
          (* ~filename:parseResult.filename *)
          ~comments:parseResult.comments
          parseResult.parsetree
[@@raises Location.Error]
=======
  | `refmt path ->
    let (filename, chan) = Filename.open_temp_file "refmt" (if isInterface then ".rei" else ".re") in
    output_string chan input;
    close_out(chan);
    let cmd = Printf.sprintf "%s --print=binary --interface=%b --in-place %s" path isInterface filename in
    print_string cmd;
    ignore (Sys.command cmd);
    let _ = assert false in
    let result =
      if isInterface then
        let parseResult =
          Napkin_reason_binary_driver.parsingEngine.parseInterface ~forPrinter:true ~filename in
        Napkin_printer.printInterface
          ~width:defaultPrintWidth
          parseResult.parsetree
          parseResult.comments
      else
        let parseResult =
          Napkin_reason_binary_driver.parsingEngine.parseImplementation ~forPrinter:true ~filename in
        Napkin_printer.printImplementation
          ~width:defaultPrintWidth
          parseResult.parsetree
          parseResult.comments
    in
    Sys.remove filename;
    result
>>>>>>> aaba9264
<|MERGE_RESOLUTION|>--- conflicted
+++ resolved
@@ -1,89 +1,127 @@
+module IO = Napkin_io
+
 let defaultPrintWidth = 100
 
-let print (flavor : [`res | `refmt of string]) ~input =
+(* print res files to res syntax *)
+let printRes ~isInterface ~filename =
+  if isInterface then
+    let parseResult =
+      Napkin_driver.parsingEngine.parseInterface ~forPrinter:true ~filename
+    in
+    if not parseResult.invalid then
+      Napkin_printer.printInterface
+        ~width:defaultPrintWidth
+        ~comments:parseResult.comments
+        parseResult.parsetree
+    else
+      let msg =
+        let style = Napkin_diagnostics.parseReportStyle "" in
+        Napkin_diagnostics.stringOfReport ~style parseResult.diagnostics parseResult.source
+      in
+      raise (Location.Error (Location.error msg))
+  else
+    let parseResult =
+      Napkin_driver.parsingEngine.parseImplementation ~forPrinter:true ~filename
+    in
+    if not parseResult.invalid then
+      Napkin_printer.printImplementation
+        ~width:defaultPrintWidth
+        ~comments:parseResult.comments
+        parseResult.parsetree
+    else
+      let msg =
+        let style = Napkin_diagnostics.parseReportStyle "" in
+        Napkin_diagnostics.stringOfReport ~style parseResult.diagnostics parseResult.source
+      in
+      raise (Location.Error (Location.error msg))
+[@@raises Location.Error]
+
+(* print ocaml files to res syntax *)
+let printMl ~isInterface ~filename =
+  if isInterface then
+    let parseResult =
+      Napkin_ml_parser_driver.parsingEngine.parseInterface ~forPrinter:true ~filename in
+    Napkin_printer.printInterface
+      ~width:defaultPrintWidth
+      ~comments:parseResult.comments
+      parseResult.parsetree
+  else
+    let parseResult =
+      Napkin_ml_parser_driver.parsingEngine.parseImplementation ~forPrinter:true ~filename in
+    Napkin_printer.printImplementation
+      ~width:defaultPrintWidth
+      ~comments:parseResult.comments
+      parseResult.parsetree
+
+(* How does printing Reason to Res work?
+ * -> open a tempfile
+ * -> write the source code found in "filename" into the tempfile
+ * -> run refmt in-place in binary mode on the tempfile,
+ *    mutates contents tempfile with marshalled AST.j
+ * -> read the marshalled ast (from the binary output in the tempfile)
+ * -> re-read the original "filename" and extract string + comment data
+ * -> put the comment- and string data back into the unmarshalled parsetree
+ * -> pretty print to res
+ * -> take a deep breath and exhale slowly *)
+let printReason ~refmtPath ~isInterface ~filename =
+  (* open a tempfile *)
+  let (tempFilename, chan) =
+    Filename.open_temp_file "refmt" (if isInterface then ".rei" else ".re") in
+  close_out chan;
+  (* write the source code found in "filename" into the tempfile *)
+  IO.writeFile ~filename:tempFilename ~content:(IO.readFile ~filename);
+  let cmd = Printf.sprintf "%s --print=binary --in-place --interface=%b %s" refmtPath isInterface tempFilename in
+  (* run refmt in-place in binary mode on the tempfile *)
+  ignore (Sys.command cmd);
+  let result =
+    if isInterface then
+      let parseResult =
+        (* read the marshalled ast (from the binary output in the tempfile) *)
+        Napkin_reason_binary_driver.parsingEngine.parseInterface ~forPrinter:true ~filename:tempFilename in
+      (* re-read the original "filename" and extract string + comment data *)
+      let (comments, stringData) = Napkin_reason_binary_driver.extractConcreteSyntax filename in
+      (* put the comment- and string data back into the unmarshalled parsetree *)
+      let parseResult = {
+        parseResult with
+        parsetree =
+          parseResult.parsetree |> Napkin_ast_conversion.replaceStringLiteralSignature stringData;
+        comments = comments;
+      } in
+      (* pretty print to res *)
+      Napkin_printer.printInterface
+        ~width:defaultPrintWidth
+        ~comments:parseResult.comments
+        parseResult.parsetree
+    else
+      let parseResult =
+        (* read the marshalled ast (from the binary output in the tempfile) *)
+        Napkin_reason_binary_driver.parsingEngine.parseImplementation ~forPrinter:true ~filename:tempFilename in
+      let (comments, stringData) = Napkin_reason_binary_driver.extractConcreteSyntax filename in
+      (* put the comment- and string data back into the unmarshalled parsetree *)
+      let parseResult = {
+        parseResult with
+        parsetree =
+          parseResult.parsetree |> Napkin_ast_conversion.replaceStringLiteralStructure stringData;
+        comments = comments;
+      } in
+      (* pretty print to res *)
+      Napkin_printer.printImplementation
+        ~width:defaultPrintWidth
+        ~comments:parseResult.comments
+        parseResult.parsetree
+  in
+  Sys.remove tempFilename;
+  result
+[@@raises Sys_error]
+
+(* print the given file named input to from "language" to res, general interface exposed by the compiler *)
+let print language ~input =
   let isInterface =
     let len = String.length input in
     len > 0 && String.unsafe_get input (len - 1) = 'i'
   in
-  match flavor with
-  | `res ->
-    if isInterface then
-      let parseResult =
-        Napkin_driver.parsingEngine.parseInterface ~forPrinter:true ~filename:input
-      in
-<<<<<<< HEAD
-      if parseResult.invalid then
-=======
-      if not parseResult.invalid then
-        Napkin_printer.printInterface
-          ~width:defaultPrintWidth
-          parseResult.parsetree
-          parseResult.comments
-      else
->>>>>>> aaba9264
-        let msg =
-          let style = Napkin_diagnostics.parseReportStyle "" in
-          Napkin_diagnostics.stringOfReport ~style parseResult.diagnostics parseResult.source
-        in
-        raise (Location.Error (Location.error msg))
-      else
-        Napkin_printer.printInterface
-          ~width:defaultPrintWidth
-          (* ~filename:parseResult.filename *)
-          ~comments:parseResult.comments
-          parseResult.parsetree
-    else
-      let parseResult =
-        Napkin_driver.parsingEngine.parseImplementation ~forPrinter:true ~filename:input
-      in
-<<<<<<< HEAD
-      if parseResult.invalid then
-=======
-      if not parseResult.invalid then
-        Napkin_printer.printImplementation
-          ~width:defaultPrintWidth
-          parseResult.parsetree
-          parseResult.comments
-      else
->>>>>>> aaba9264
-        let msg =
-          let style = Napkin_diagnostics.parseReportStyle "" in
-          Napkin_diagnostics.stringOfReport ~style parseResult.diagnostics parseResult.source
-        in
-        raise (Location.Error (Location.error msg))
-<<<<<<< HEAD
-      else
-        Napkin_printer.printImplementation
-          ~width:defaultPrintWidth
-          (* ~filename:parseResult.filename *)
-          ~comments:parseResult.comments
-          parseResult.parsetree
-[@@raises Location.Error]
-=======
-  | `refmt path ->
-    let (filename, chan) = Filename.open_temp_file "refmt" (if isInterface then ".rei" else ".re") in
-    output_string chan input;
-    close_out(chan);
-    let cmd = Printf.sprintf "%s --print=binary --interface=%b --in-place %s" path isInterface filename in
-    print_string cmd;
-    ignore (Sys.command cmd);
-    let _ = assert false in
-    let result =
-      if isInterface then
-        let parseResult =
-          Napkin_reason_binary_driver.parsingEngine.parseInterface ~forPrinter:true ~filename in
-        Napkin_printer.printInterface
-          ~width:defaultPrintWidth
-          parseResult.parsetree
-          parseResult.comments
-      else
-        let parseResult =
-          Napkin_reason_binary_driver.parsingEngine.parseImplementation ~forPrinter:true ~filename in
-        Napkin_printer.printImplementation
-          ~width:defaultPrintWidth
-          parseResult.parsetree
-          parseResult.comments
-    in
-    Sys.remove filename;
-    result
->>>>>>> aaba9264
+  match language with
+  | `res -> printRes ~isInterface ~filename:input
+  | `ml -> printMl ~isInterface ~filename:input
+  | `refmt path -> printReason ~refmtPath:path ~isInterface ~filename:input
+[@@raises Location.Error, Sys_error]