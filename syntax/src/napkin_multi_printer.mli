--- conflicted
+++ resolved
@@ -1,6 +1,3 @@
-<<<<<<< HEAD
-(* Used by the compiler. *)
-val print: [ (* `refmt of string (* path to refmt *) | `ml *) `res ] -> input: string -> string
-=======
-val print: [ (* `ml *) `res | `refmt of string (* path to refmt *) ] -> input: string -> string [@@live]
->>>>>>> aaba9264
+(* Interface to print source code from different languages to res.
+ * Takes a filename called "input" and returns the corresponding formatted res syntax *)
+val print: [`ml | `res | `refmt of string (* path to refmt *)] -> input: string -> string [@@live]